<<<<<<< HEAD
import { useLayoutEffect as useLayoutEffectNative } from "react";
import { useEffectDebug } from "./use-effect-debug.js";
=======
import { useLayoutEffect as useLayoutEffectNative } from "preact/hooks";
>>>>>>> b1830039
import { monitorCallCount } from "../util/use-call-count.js";
import { useEffectDebug } from "./use-effect-debug.js";
/**
 * Wrap the native `useLayoutEffect` to add arguments
 * that allow accessing the previous value as the first argument,
 * as well as the changes that caused the hook to be called as the second argument.
 *
 * @param effect
 * @param inputs
 */
export function useLayoutEffectDebug(effect, inputs) {
    monitorCallCount(useLayoutEffectDebug);
    return useEffectDebug(effect, inputs, useLayoutEffectNative);
}
//# sourceMappingURL=use-layout-effect-debug.js.map<|MERGE_RESOLUTION|>--- conflicted
+++ resolved
@@ -1,9 +1,4 @@
-<<<<<<< HEAD
 import { useLayoutEffect as useLayoutEffectNative } from "react";
-import { useEffectDebug } from "./use-effect-debug.js";
-=======
-import { useLayoutEffect as useLayoutEffectNative } from "preact/hooks";
->>>>>>> b1830039
 import { monitorCallCount } from "../util/use-call-count.js";
 import { useEffectDebug } from "./use-effect-debug.js";
 /**
