--- conflicted
+++ resolved
@@ -1,9 +1,4 @@
-<<<<<<< HEAD
 import { useEffect } from "react";
-import { useAsync } from "./use-async.js";
-=======
-import { useEffect } from "preact/hooks";
->>>>>>> b1830039
 import { monitorCallCount } from "../util/use-call-count.js";
 import { useAsync } from "./use-async.js";
 /**
