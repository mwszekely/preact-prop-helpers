--- conflicted
+++ resolved
@@ -1,8 +1,4 @@
-<<<<<<< HEAD
-import { HTMLAttributes } from "react";
-=======
 import { ElementProps } from "../util/types.js";
->>>>>>> b1830039
 /**
  * Merges two style objects, returning the result.
  *
@@ -10,9 +6,5 @@
  * @param obj The CSS properties you want added to the user-given style
  * @returns A CSS object containing the properties of both objects.
  */
-<<<<<<< HEAD
-export declare function useMergedStyles(lhs: HTMLAttributes<EventTarget>["style"], rhs: HTMLAttributes<EventTarget>["style"]): HTMLAttributes<EventTarget>["style"];
-=======
 export declare function useMergedStyles(lhs: ElementProps<EventTarget>["style"], rhs: ElementProps<EventTarget>["style"]): ElementProps<EventTarget>["style"];
->>>>>>> b1830039
 //# sourceMappingURL=use-merged-styles.d.ts.map