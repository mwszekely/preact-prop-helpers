<<<<<<< HEAD
import { Ref } from "react";
=======
import type { RefObject } from "preact";
import { ElementProps } from "../util/types.js";
>>>>>>> b1830039
/**
 * Combines two refs into one. This allows a component to both use its own ref *and* forward a ref that was given to it.
 * @param lhs
 * @param rhs
 * @returns
 */
<<<<<<< HEAD
export declare function useMergedRefs<E extends EventTarget>(rhs: Ref<E> | null | undefined, lhs: Ref<E> | null | undefined): ((instance: E | null) => void) | import("react").RefObject<E>;
=======
export declare function useMergedRefs<E extends EventTarget>(rhs: ElementProps<E>["ref"], lhs: ElementProps<E>["ref"]): RefObject<E> | import("preact").RefCallback<E>;
>>>>>>> b1830039
//# sourceMappingURL=use-merged-refs.d.ts.map<|MERGE_RESOLUTION|>--- conflicted
+++ resolved
@@ -1,18 +1,9 @@
-<<<<<<< HEAD
-import { Ref } from "react";
-=======
-import type { RefObject } from "preact";
 import { ElementProps } from "../util/types.js";
->>>>>>> b1830039
 /**
  * Combines two refs into one. This allows a component to both use its own ref *and* forward a ref that was given to it.
  * @param lhs
  * @param rhs
  * @returns
  */
-<<<<<<< HEAD
-export declare function useMergedRefs<E extends EventTarget>(rhs: Ref<E> | null | undefined, lhs: Ref<E> | null | undefined): ((instance: E | null) => void) | import("react").RefObject<E>;
-=======
-export declare function useMergedRefs<E extends EventTarget>(rhs: ElementProps<E>["ref"], lhs: ElementProps<E>["ref"]): RefObject<E> | import("preact").RefCallback<E>;
->>>>>>> b1830039
+export declare function useMergedRefs<E extends EventTarget>(rhs: ElementProps<E>["ref"], lhs: ElementProps<E>["ref"]): string | ((instance: E | null) => void) | import("react").RefObject<E>;
 //# sourceMappingURL=use-merged-refs.d.ts.map