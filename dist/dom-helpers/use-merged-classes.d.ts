--- conflicted
+++ resolved
@@ -1,10 +1,5 @@
-<<<<<<< HEAD
-import { HTMLAttributes } from "react";
-type C = HTMLAttributes<EventTarget>["className"];
-=======
 import { ElementProps } from "../util/types.js";
 type C = ElementProps<EventTarget>["className"];
->>>>>>> b1830039
 /**
  * Given two sets of props, merges their `class` and `className` properties.
  * Duplicate classes are removed (order doesn't matter anyway).
