import { Inputs, useCallback, useRef } from "preact/hooks";
import { EffectChange } from "./use-effect";
import { useLayoutEffect } from "./use-layout-effect";
import { useRefElement, UseRefElementProps } from "./use-ref-element";
import { useState } from "./use-state";


//export const IndexPending = Symbol("index-pending");

export interface ManagedChildInfo<T extends number | string> {

    /**
     * A key used to uniquely identify the child amongst its siblings.
     * The indices do not *necessarily* need to be sequential (especially
     * in the case of string indices), but other hooks that depend
     * on `useManagedChild` may specifically want sequentially-ordered
     * indices (e.g. `useLinearNavigation`)
     */
    index: T;
}

export interface UseManagedChildReturnType<E extends EventTarget> {
    element: E | null;
    getElement(): E | null;
    useManagedChildProps: UseRefElementProps<E>;
}

export type UsedManagedChild<I extends ManagedChildInfo<any>> = <E extends EventTarget>(info: I) => UseManagedChildReturnType<E>;
//export type UseManagedChildProps<E extends EventTarget> = <P extends UseManagedChildPropsParameters<E>>(props: P) => UseManagedChildPropsReturnType<E, P>;
//export type UseManagedChildPropsParameters<E extends EventTarget> = UseRefElementPropsParameters<E>;
//export type UseManagedChildPropsReturnType<E extends EventTarget, P extends UseManagedChildPropsParameters<E>> = void;

type InfoToKey<I extends ManagedChildInfo<any>> = I["index"];
type ManagedChildren<T extends number | string, I extends ManagedChildInfo<T>> = T extends string ? Record<string, I> : I[];

export interface UseChildManagerReturnType<I extends ManagedChildInfo<any>> {
    /**
     * A hook that must be called by every child component that
     * is to be managed by this one. The argument to the hook
     * is just the bag of properties to pass to the parent,
     * including the child's index.
     */
    useManagedChild: UsedManagedChild<I>;

    /**
     * An array of all currently managed children,
     * or rather the information they provided
     * the parent.
     * 
     * The index that the child provided is where it is located in this structure. For numeric IDs, this is just an array, with each object at that location in the array.
     * 
     * This is generally just an array, though it can be a Record instead if string IDs are used instead of numeric IDs.
     */
    managedChildren: ManagedChildren<InfoToKey<I>, I>;

    /**
     * Separate from `managedChildren`, this keeps track of all mounted children in the order that they mounted.
     * `getMountIndex` will return the index into this array given the child's index.
     *  
     * When unmounted, its entry becomes null.
     * 
     * This and `managedChildren` will always have the same contents, but likely in a different order and in different locations.
     */
    mountedChildren: (null | I)[];

    /**
     * Returns the current number of children being managed 
     * (specifically the number of children that have mounted *and* are still mounted.).
     * 
     * For most array-like child structures with numeric IDs, this will match up with `managedChildren.length`.
     */
    childCount: number;

    /**
     * The total number of children that have been mounted, regardless of if they've since unmounted themselves.
     */
    totalChildrenMounted: number;

    /**
     * The total number of children that have unmounted -- this is 0 until at least some time after `totalChildrenMounted` is >0.
     */
    totalChildrenUnounted: number;

    /**
     * Returns in what position this child mounted. If this is the most recently mounted child, it will return a value equal to `totalChildrenMounted` - 1.
     * 
     * **On the child side, cannot be used inside useLayoutEffect** (On the parent side it's fine at any point).  If multiple children are mounted on the same frame, their mount indices relative to each other will be arbitrary but consistent (assuming Preact's is).
     */
    getMountIndex(index: InfoToKey<I>): number;

    /**
     * Given the Element that the child mounts as, returns its `index` prop.
     */
    indicesByElement: Map<EventTarget, InfoToKey<I>>

    /**
     * A set containing every index that has unmounted but not ever re-mounted itself.
     * 
     * In a numeric, linear list, this would represent either holes in the list, or spaces after the end of the list.
     */
    deletedIndices: Set<InfoToKey<I>>;
}

/**
 * Allows a parent component to access information about certain
 * child components once they have rendered.
 * 
 * This hook is slightly more complicated in that it returns both a
 * prop-modifying hook, but also a hook that each child will need
 * to use: `useManagedChild`.  It's stable across renders, so just 
 * toss it into a `Context` so the children can have access to it.
 * This function registers the child with the parent and provides
 * it with any requested information, but doesn't do anything else
 * until it unmounts and retracts that information.
 */
export function useChildManager<I extends ManagedChildInfo<any>>(): UseChildManagerReturnType<I> {
    type K = InfoToKey<I>

    // This is blindly updated any time a child mounts or unmounts itself.
    // Used to make sure that any time the array of managed children updates,
    // we also re-render.
    const [childUpdateIndex, setChildUpdateIndex] = useState(0);
    const [totalChildrenMounted, setTotalChildrenMounted, getTotalChildrenMounted] = useState(0);
    const [totalChildrenUnounted, setTotalChildrenUnounted, getTotalChildrenUnounted] = useState(0);
    const childrenCurrentlyMounted = totalChildrenMounted - totalChildrenUnounted;
    const managedChildren = useRef<ManagedChildren<InfoToKey<I>, I>>([] as any as ManagedChildren<InfoToKey<I>, I> /** TODO: Any problems caused by using an array when it should be an object? */);
    const mountedChildren = useRef<(null | I)[]>([]);
    const mountOrder = useRef<Map<K, number>>(new Map());
    const indicesByElement = useRef<Map<EventTarget, K>>(new Map());
    const deletedIndices = useRef<Set<K>>(new Set<K>());

    // Used to keep track of indices that have "over-mounted" and by how much.
    // We need this so that we don't erase saved information when a component
    // "overmounts" over another which then, correctly, switches *itself* to something else.
    // In general, this should only happen when components are swapping between indices.
    // By the time they're done, this map should be all 0s again, at which point
    // it's okay to actually run the unmount code.
    // 
    // TODO: throw a console.assert somewhere to make up for the lost 
    // "are you sure you want to overwrite this child's index!" assertion.
    // Namely, is this map all 0s when the parent element re-renders? 
    // Probably not because of setChildUpdateIndex
    const overmountCount = useRef(new Map<K, number>());

    const getMountIndex = useCallback((index: K) => { return mountOrder.current.get(index)!; }, []);

    const useManagedChild: UsedManagedChild<I> = useCallback(<ChildType extends EventTarget>(info: I) => {
        const { element, getElement, useRefElementProps } = useRefElement<ChildType>();

        useLayoutEffect(() => {
            let index = getTotalChildrenMounted();
            mountOrder.current.set(info.index, index);
            mountedChildren.current[index] = info;
            setTotalChildrenMounted(t => ++t);
            return () => {
                mountOrder.current.delete(info.index);
                mountedChildren.current[index] = null;
                setTotalChildrenUnounted(t => ++t);

            };
        }, [info.index]);

        // As soon as the component mounts, notify the parent and request a rerender.
        useLayoutEffect((prev, changes) => {
            if (element) {
                indicesByElement.current.set(element, info.index);
                deletedIndices.current.delete(info.index);
                if (managedChildren.current[info.index as keyof ManagedChildren<InfoToKey<I>, I>] != undefined) {
                    overmountCount.current.set(info.index, (overmountCount.current.get(info.index) ?? 0) + 1);
                }

                setChildUpdateIndex(c => ++c);
                managedChildren.current[info.index as keyof ManagedChildren<InfoToKey<I>, I>] = { ...info } as any;

                return () => {
                    setChildUpdateIndex(c => ++c);
                    if ((overmountCount.current.get(info.index) ?? 0) > 0) {
                        overmountCount.current.set(info.index, (overmountCount.current.get(info.index) ?? 0) - 1);
                    }
                    else {
                        delete managedChildren.current[info.index as keyof ManagedChildren<InfoToKey<I>, I>];
                        deletedIndices.current.add(info.index);

                        if (typeof info.index === "number") {
                            while (managedChildren.current.length && (managedChildren.current as I[])[(managedChildren.current as I[]).length - 1] === undefined)
                                (managedChildren.current as I[]).length -= 1;
                        }
                        indicesByElement.current.delete(element);
                    }
                }
            }
        }, [element, info.index]);

        // Any time our child props change, make that information available generally.
        // *Don't re-render*, otherwise we'd be stuck in an
        // infinite loop every time an anonymous function is passed.
        // It comes in from the props so the child was already updated by it --
        // we don't need the parent to re-render every single child any time
        // "onClick" updates or whatever.  The relevant child already knows,
        // and that's what matters.
        useLayoutEffect(() => {
            if (managedChildren.current[info.index as keyof ManagedChildren<InfoToKey<I>, I>] != undefined)
                managedChildren.current[info.index as keyof ManagedChildren<InfoToKey<I>, I>] = { ...info } as any;
        }, [...Object.entries(info).flat()]);

        return { element, getElement, useManagedChildProps: useRefElementProps }
    }, []);


    return {
        useManagedChild,
        childCount: childrenCurrentlyMounted,
        managedChildren: managedChildren.current,
        mountedChildren: mountedChildren.current,
        indicesByElement: indicesByElement.current,
        totalChildrenMounted,
        totalChildrenUnounted,
        getMountIndex,
        deletedIndices: deletedIndices.current
    }
}

type UE = <I extends Inputs>(effect: (prev: I, changes: EffectChange<I, number>[]) => (void | (() => void)), inputs: I) => void;

export interface UseChildFlagParameters<T extends string | number, I extends ManagedChildInfo<T>> {

    /**
     * Which child index refers to the currently "active" child.
     */
    activatedIndex: T | null | undefined;

<<<<<<< HEAD
    managedChildren: ManagedChildren<T, I> | (I | null | undefined)[];
=======
    managedChildren: (null | undefined | I)[] | Record<string, null | undefined | I>;
>>>>>>> 05bffa0f

    /**
     * When provided, if the given activatedIndex doesn't map onto any
     * provided child (either because it's too large or that child
     * doesn't exist), the closest child to the given activatedIndex
     * will have its flag set instead.
     * 
     * Use with caution, and consider how a child having its flag set
     * while the parent thinks it shouldn't be could cause issues.
     */
    closestFit?: boolean;

    /**
     * Will be called once when a given child has become the "active" child.
     * Generally, this will look like 
     * `(i, set) => managedChildren[i].setActive(set)` 
     * or similar.
     */
    setChildFlag: (index: T, set: boolean) => void;

    /**
     * Used to keep track of whether or not a child needs its flag set
     * both in general cases but also when a child unmounts and a new child
     * mounts in its place with the same index.
     */
    getChildFlag: (index: T) => boolean | null;

    /**
     * By default, the child flag setting happens during `useLayoutEffect`.  If you
     * would prefer it to happen during `useEffect`, pass that implementation in
     * here.
     */
    useEffect?: (<I extends Inputs>(effect: (prev: I | undefined, changes: EffectChange<I, number>[]) => (void | (() => void)), inputs?: I) => void | UE);
}

/**
 * Helper function for letting children know when they are or are not the
 * current selected/expanded/focused/whatever child.
 * 
 * Automatically handles when children are mounted & unmounted and such.
 * 
 * While it will be called once for every child on mount, after that setFlag 
 * is guaranteed to only be called once on activation and once on deactivation,
 * so it's generally safe to put side effects inside if necessary.  
 * It's also safe to make it non-stable.
 * 
 * @param activatedIndex What index the current selected (etc.) child is
 * @param length How many children exist (as managedChildren.length)
 * @param setFlag A function that probably looks like (i, flag) => managedChildren[i].setActive(flag)
 * @param useEffect Which version of useEffect to use. Default is `useLayoutEffect`.
 */
export function useChildFlag<T extends string | number, I extends ManagedChildInfo<T>>({ activatedIndex, closestFit, managedChildren, setChildFlag, getChildFlag, useEffect }: UseChildFlagParameters<T, I>) {

    useEffect ??= useLayoutEffect;

    if (closestFit)
        console.assert(typeof activatedIndex == "number" || activatedIndex == null);

    // Whenever we re-render, make sure that any children that have mounted
    // have their flags properly set.  We know it's unset if it was null,
    // in which case we just set it to true or false.
    //
    // And, I mean, as long as we're already iterating through every child
    // on every render to check for newly mounted children, might as well
    // just handle changed in the activatedIndex here too.
    useEffect(() => {


        // TODO: We have limited information about when a child mounts or unmounts
        // and so we don't know where to look for any null entries that need changing.
        // We know when activatedIndex changes and what it was, but not much else.
        // Looping over every child *works*, and it's not an expensive loop by any means,
        // but, like, eugh.


        // Also, before we do anything, see if we need to "correct" activatedIndex.
        // It could be pointing to a child that doesn't exist, and if closestFit is given,
        // we need to adjust activatedIndex to point to a valid child.
        if (typeof activatedIndex == "number" && Array.isArray(managedChildren) && managedChildren[activatedIndex] == null) {
            // Oh dear. Are we actively correcting this?
            if (closestFit) {
                // Oh dear.
                // Search up and down the list of children for any that actually exist.

                let searchHigh = activatedIndex + 1;
                let searchLow = activatedIndex - 1;

                while ((searchLow >= 0 && managedChildren[searchLow] == null) || (searchHigh < managedChildren.length && managedChildren[searchHigh] == null)) {
                    ++searchHigh;
                    --searchLow;
                }

                if (searchLow >= 0 && managedChildren[searchLow] != null) {
                    (activatedIndex as number) = searchLow;
                }
                else if (searchHigh < managedChildren.length && managedChildren[searchHigh] != null) {
                    (activatedIndex as number) = searchHigh;
                }

                // Now that we've done that, if any valid children exist, we've reset activatedIndex to point to it instead.
                // Now we'll fall through to the for loop set and unset our flags based on this "corrected" value.
                //
                // We don't correct it or save it anywhere because we'd very much like to return to it
                // if the child remounts itself.
            }
        }

        if (Array.isArray(managedChildren)){
        for (let i = 0; i < managedChildren.length; ++i) {
            let shouldBeSet = (i == activatedIndex);
            if (getChildFlag(i as T) != shouldBeSet) {
                setChildFlag(i as T, shouldBeSet);
            }
        }}
        else {
            Object.entries(managedChildren).forEach(([i, info]) => {
                let shouldBeSet = (i == activatedIndex);
                if (getChildFlag(i as T) != shouldBeSet) {
                    setChildFlag(i as T, shouldBeSet);
                }
            })
        }
    });

}
<|MERGE_RESOLUTION|>--- conflicted
+++ resolved
@@ -229,11 +229,7 @@
      */
     activatedIndex: T | null | undefined;
 
-<<<<<<< HEAD
-    managedChildren: ManagedChildren<T, I> | (I | null | undefined)[];
-=======
     managedChildren: (null | undefined | I)[] | Record<string, null | undefined | I>;
->>>>>>> 05bffa0f
 
     /**
      * When provided, if the given activatedIndex doesn't map onto any
