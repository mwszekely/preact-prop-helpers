
<<<<<<< HEAD
import { FocusEvent, FocusEventHandler, useCallback, useEffect, useRef } from "react";
=======
import type { JSX } from "preact";
import { useCallback, useEffect, useRef } from "preact/hooks";
>>>>>>> b1830039
import { UseRefElementReturnType } from "../dom-helpers/use-ref-element.js";
import { OnPassiveStateChange, returnFalse, runImmediately, useEnsureStability, usePassiveState } from "../preact-extensions/use-passive-state.js";
import { ElementProps } from "../util/types.js";
import { monitorCallCount } from "../util/use-call-count.js";
import { ElementProps } from "../util/types.js";

export interface UseHasCurrentFocusParameters<T extends Node> {
    refElementReturn: Required<Pick<UseRefElementReturnType<T>["refElementReturn"], "getElement">>;

    hasCurrentFocusParameters: {

        /**
         * Whether the element itself currently has focus.
         * 
         * `prevFocused` is generally the opposite of `focused`, but on mount it's `undefined` while `focused` is probably false (both falsy)
         */
<<<<<<< HEAD
        onCurrentFocusedChanged?: undefined | null | OnPassiveStateChange<boolean, FocusEvent<T>>; //((focused: boolean, prevFocused: boolean | undefined) => void);
=======
        onCurrentFocusedChanged?: undefined | null | OnPassiveStateChange<boolean, JSX.TargetedFocusEvent<T>>;
>>>>>>> b1830039

        /**
         * Like `onFocusedChanged`, but also *additionally* if any child elements are focused.
         * 
         * @see this.onFocusedChanged
         */
<<<<<<< HEAD
        onCurrentFocusedInnerChanged?: undefined | null | OnPassiveStateChange<boolean, FocusEvent<T>>; //((focused: boolean, prevFocused: boolean | undefined) => void);
=======
        onCurrentFocusedInnerChanged?: undefined | null | OnPassiveStateChange<boolean, JSX.TargetedFocusEvent<T>>;
>>>>>>> b1830039
    }
}

export interface UseHasCurrentFocusReturnType<E extends Element> {
    hasCurrentFocusReturn: {
        propsStable: ElementProps<E>
        /**
         * Modifies the element to be able to track its own focus state
         */
<<<<<<< HEAD
        //propsStable: HTMLAttributes<T>;
=======
        //propsStable: ElementProps<T>;
>>>>>>> b1830039

        /** STABLE */
        getCurrentFocused(): boolean;
        /** STABLE */
        getCurrentFocusedInner(): boolean;
    }
}

export function useHasCurrentFocus<T extends Element>(args: UseHasCurrentFocusParameters<T>): UseHasCurrentFocusReturnType<T> {
    monitorCallCount(useHasCurrentFocus);

<<<<<<< HEAD
=======
    type R = JSX.TargetedFocusEvent<T>;
>>>>>>> b1830039
    const {
        hasCurrentFocusParameters: { onCurrentFocusedChanged: onFocusedChanged, onCurrentFocusedInnerChanged: onFocusedInnerChanged },
        refElementReturn: { getElement }
    } = args;


    useEnsureStability("useHasCurrentFocus", onFocusedChanged, onFocusedInnerChanged, getElement);

    const [getFocused, setFocused] = usePassiveState<boolean, FocusEvent<T>>(onFocusedChanged, returnFalse, runImmediately);
    const [getFocusedInner, setFocusedInner] = usePassiveState<boolean, FocusEvent<T>>(onFocusedInnerChanged, returnFalse, runImmediately);

<<<<<<< HEAD
    const onFocusIn = useCallback<FocusEventHandler<T>>((e) => {
=======
    const onFocusIn = useCallback<JSX.EventHandler<JSX.TargetedFocusEvent<T>>>((e) => {
>>>>>>> b1830039

        setFocusedInner(true, e);
        setFocused(e.target == getElement(), e)
    }, []);

<<<<<<< HEAD
    const onFocusOut = useCallback<FocusEventHandler<T>>((e) => {
=======
    const onFocusOut = useCallback<JSX.EventHandler<JSX.TargetedFocusEvent<T>>>((e) => {
>>>>>>> b1830039
        // Even if we're focusOut-ing to another inner element,
        // that'll be caught during onFocusIn,
        // so just set everything to false and let that revert things back to true if necessary.
        setFocusedInner(false, e);
        setFocused(false, e);
    }, []);

    useEffect(() => {
        return () => {
            setFocused(false);
            setFocusedInner(false);
        }
    }, []);

    const propsStable = useRef<ElementProps<T>>({
<<<<<<< HEAD
        onFocus: onFocusIn,
        onBlur: onFocusOut
=======
        onfocusin: onFocusIn,
        onfocusout: onFocusOut
>>>>>>> b1830039
    });

    useEffect(() => {
        return () => {
            setFocused(false);
            setFocusedInner(false);
        }
    }, []);

    return {
        hasCurrentFocusReturn: {
            propsStable: propsStable.current,
            getCurrentFocused: getFocused,
            getCurrentFocusedInner: getFocusedInner,
        }
    };
}
<|MERGE_RESOLUTION|>--- conflicted
+++ resolved
@@ -1,15 +1,9 @@
 
-<<<<<<< HEAD
 import { FocusEvent, FocusEventHandler, useCallback, useEffect, useRef } from "react";
-=======
-import type { JSX } from "preact";
-import { useCallback, useEffect, useRef } from "preact/hooks";
->>>>>>> b1830039
 import { UseRefElementReturnType } from "../dom-helpers/use-ref-element.js";
 import { OnPassiveStateChange, returnFalse, runImmediately, useEnsureStability, usePassiveState } from "../preact-extensions/use-passive-state.js";
 import { ElementProps } from "../util/types.js";
 import { monitorCallCount } from "../util/use-call-count.js";
-import { ElementProps } from "../util/types.js";
 
 export interface UseHasCurrentFocusParameters<T extends Node> {
     refElementReturn: Required<Pick<UseRefElementReturnType<T>["refElementReturn"], "getElement">>;
@@ -21,36 +15,24 @@
          * 
          * `prevFocused` is generally the opposite of `focused`, but on mount it's `undefined` while `focused` is probably false (both falsy)
          */
-<<<<<<< HEAD
         onCurrentFocusedChanged?: undefined | null | OnPassiveStateChange<boolean, FocusEvent<T>>; //((focused: boolean, prevFocused: boolean | undefined) => void);
-=======
-        onCurrentFocusedChanged?: undefined | null | OnPassiveStateChange<boolean, JSX.TargetedFocusEvent<T>>;
->>>>>>> b1830039
 
         /**
          * Like `onFocusedChanged`, but also *additionally* if any child elements are focused.
          * 
          * @see this.onFocusedChanged
          */
-<<<<<<< HEAD
         onCurrentFocusedInnerChanged?: undefined | null | OnPassiveStateChange<boolean, FocusEvent<T>>; //((focused: boolean, prevFocused: boolean | undefined) => void);
-=======
-        onCurrentFocusedInnerChanged?: undefined | null | OnPassiveStateChange<boolean, JSX.TargetedFocusEvent<T>>;
->>>>>>> b1830039
     }
 }
 
 export interface UseHasCurrentFocusReturnType<E extends Element> {
     hasCurrentFocusReturn: {
-        propsStable: ElementProps<E>
+        propsStable: ElementProps<E>;
         /**
          * Modifies the element to be able to track its own focus state
          */
-<<<<<<< HEAD
         //propsStable: HTMLAttributes<T>;
-=======
-        //propsStable: ElementProps<T>;
->>>>>>> b1830039
 
         /** STABLE */
         getCurrentFocused(): boolean;
@@ -62,10 +44,6 @@
 export function useHasCurrentFocus<T extends Element>(args: UseHasCurrentFocusParameters<T>): UseHasCurrentFocusReturnType<T> {
     monitorCallCount(useHasCurrentFocus);
 
-<<<<<<< HEAD
-=======
-    type R = JSX.TargetedFocusEvent<T>;
->>>>>>> b1830039
     const {
         hasCurrentFocusParameters: { onCurrentFocusedChanged: onFocusedChanged, onCurrentFocusedInnerChanged: onFocusedInnerChanged },
         refElementReturn: { getElement }
@@ -77,21 +55,13 @@
     const [getFocused, setFocused] = usePassiveState<boolean, FocusEvent<T>>(onFocusedChanged, returnFalse, runImmediately);
     const [getFocusedInner, setFocusedInner] = usePassiveState<boolean, FocusEvent<T>>(onFocusedInnerChanged, returnFalse, runImmediately);
 
-<<<<<<< HEAD
     const onFocusIn = useCallback<FocusEventHandler<T>>((e) => {
-=======
-    const onFocusIn = useCallback<JSX.EventHandler<JSX.TargetedFocusEvent<T>>>((e) => {
->>>>>>> b1830039
 
         setFocusedInner(true, e);
         setFocused(e.target == getElement(), e)
     }, []);
 
-<<<<<<< HEAD
     const onFocusOut = useCallback<FocusEventHandler<T>>((e) => {
-=======
-    const onFocusOut = useCallback<JSX.EventHandler<JSX.TargetedFocusEvent<T>>>((e) => {
->>>>>>> b1830039
         // Even if we're focusOut-ing to another inner element,
         // that'll be caught during onFocusIn,
         // so just set everything to false and let that revert things back to true if necessary.
@@ -107,13 +77,8 @@
     }, []);
 
     const propsStable = useRef<ElementProps<T>>({
-<<<<<<< HEAD
         onFocus: onFocusIn,
         onBlur: onFocusOut
-=======
-        onfocusin: onFocusIn,
-        onfocusout: onFocusOut
->>>>>>> b1830039
     });
 
     useEffect(() => {
