import { noop } from "lodash-es";
<<<<<<< HEAD
import { SyntheticEvent, useCallback, TouchEvent, MouseEvent, KeyboardEvent, PointerEvent, FocusEvent } from "react";
=======
import type { JSX } from "preact";
import { useCallback } from "preact/hooks";
>>>>>>> b1830039
import { UseRefElementReturnType } from "../dom-helpers/use-ref-element.js";
import { OnPassiveStateChange, returnFalse, usePassiveState } from "../preact-extensions/use-passive-state.js";
import { useStableCallback } from "../preact-extensions/use-stable-callback.js";
import { useState } from "../preact-extensions/use-state.js";
import { useTimeout } from "../timing/use-timeout.js";
import { ElementProps } from "../util/types.js";
import { monitorCallCount } from "../util/use-call-count.js";
<<<<<<< HEAD
import { ElementProps } from "../util/types.js";
/*
export function usePressProps<E extends Element>(r: UsePressReturnType<E>, ...otherProps: ElementProps<E>[]): ElementProps<E>[] {
    return [r.pressReturn.propsStable, ...otherProps];
}*/
=======
>>>>>>> b1830039

export interface UsePressParameters<E extends Node> {
    refElementReturn: Required<Pick<UseRefElementReturnType<E>["refElementReturn"], "getElement">>;
    pressParameters: {
<<<<<<< HEAD
        onPressingChange?: OnPassiveStateChange<boolean, SyntheticEvent<E>>;
=======
        onPressingChange?: OnPassiveStateChange<boolean, JSX.TargetedEvent<E>>;
>>>>>>> b1830039

        /**
         * What should happen when this widget has been "pressed".
         * 
         * This must be a sync event handler; async handlers must be taken care of externally.
         * 
         * Setting to `null` or `undefined` effectively disables the press event handler.
         */
<<<<<<< HEAD
        onPressSync: ((e: SyntheticEvent<E>) => void) | null | undefined;
=======
        onPressSync: ((e: JSX.TargetedEvent<E>) => void) | null | undefined;
>>>>>>> b1830039

        /** Pass a function that returns `true` to prevent the spacebar from contributing to press events */
        excludeSpace?(): boolean;
        /** Pass a function that returns `true` to prevent the enter key from contributing to press events */
        excludeEnter?(): boolean;
        /** Pass a function that returns `true` to prevent the pointer (mouse, touch, etc.) from contributing to press events */
        excludePointer?(): boolean;

        /**
         * Whether certain methods of pressing this component should be deactivated.
         * 
         * For example, during typeahead, the space key shouldn't count as a press, it should just count for the search.
         * 
         * If true, then all presses are disabled.  If false/undefined/null, no presses are disabled.
         */

        //exclude: undefined | boolean | { click?: "exclude" | undefined, space?: "exclude" | undefined, enter?: "exclude" | undefined };
        /**
         * Ensures that when a button is pressed it properly receives focus (even on iOS Safari).
         * 
         * Generally, this should just be `e => e.focus()`
         * @param element 
         */
        focusSelf(element: E): void;

        /**
         * If `true`, holding down the `Enter` key will repeatedly fire press events as each sequential repeated keyboard event happens.
         */
        allowRepeatPresses?: boolean;

        /**
         * After this number of milliseconds have passed pressing down but not up, the returned `longPress` value will be set to `true`
         * and the user's actions will not fire an actual press event.
         */
        longPressThreshold?: number | null;
    }
}

export interface UsePressReturnType<E extends Element> {
    pressReturn: {
        

        /** 
         * Sort of like when the CSS `:active` pseudo-element would apply,
         * but specifically for presses only, so it's a more accurate reflection
         * of what will happen for the user. Useful for styling mostly.
         */
        pressing: boolean;
        getIsPressing(): boolean;
        /**
         * Similar to pseudoActive, but for if the button as been pressed down for a determined length of time.
         */
        longPress: boolean | null;
    }

    props: ElementProps<E>;
}

function supportsPointerEvents() {
    return ("onpointerup" in window);
}

/**
 * Adds the necessary event handlers to create a "press"-like event for
 * any element, whether it's a native &lt;button> or regular &lt;div>,
 * and allows for a "long press" that can be used to, 
 * e.g., show a tooltip *instead* of activating a press.
 * 
 * Notably, the following cases are covered:
 * * The target element is properly focused, even on iOS Safari (*especially* on iOS Safari)
 * * Double-clicks won't select text, it just presses the button twice.
 * * Text selection that happens to end/start with this element won't invoke a press.
 * * The `enter` key immediately invokes a press (by default just once until pressed again), while the `space` key invokes it when released, if focus hasn't moved away from the button.
 * * Haptic feedback (on, like, the one browser combination that supports it &mdash; this can be disabled app-wide with `setButtonVibrate`)
 * 
 * In addition, returns a "more accurate" CSS `active` and `hover`; more accurate
 * in that `hover` won't mess up mobile devices that see `hover` and mess up your click events,
 * and in that `active` accurately displays when a press would occur or not.
 * 
 * @param onClickSync 
 * @param exclude Whether the polyfill shouldn't apply (can specify for specific interactions)
 */
export function usePress<E extends Element>(args: UsePressParameters<E>): UsePressReturnType<E> {
    monitorCallCount(usePress);

    const {
        refElementReturn: { getElement },
        pressParameters: { focusSelf, onPressSync, allowRepeatPresses, longPressThreshold, excludeEnter: ee, excludePointer: ep, excludeSpace: es, onPressingChange: opc }
    } = args;


    const excludeEnter = useStableCallback(ee ?? returnFalse);
    const excludeSpace = useStableCallback(es ?? returnFalse);
    const excludePointer = useStableCallback(ep ?? returnFalse);
    const onPressingChange = useStableCallback(opc ?? noop);

<<<<<<< HEAD
    const [getIsPressing, setIsPressing] = usePassiveState<boolean, SyntheticEvent<E>>(onPressingChange, returnFalse);
=======
    const [getIsPressing, setIsPressing] = usePassiveState<boolean, JSX.TargetedEvent<E>>(onPressingChange, returnFalse);
>>>>>>> b1830039
    const hasPressEvent = (onPressSync != null);

    /**
     * Explanations:
     * 
     * It would be nice to just use pointer events for everything,
     * but 2019 iOS devices can't run those, amazingly enough, and
     * that's still pretty recent. So we need to have backup touch
     * events.
     * 
     * Why not just use click? Because at the very, very least,
     * we also need to be able to handle space and enter key presses,
     * and that needs to work regardless of if it's a <button> or not.
     * 
     * Also, we do still use click, because programmatic clicks can come
     * from anything from ATs to automation scripts, and we don't want
     * to break those. But since we are listening for pointer/touch events,
     * and we can't prevent the subsequent click event from happening,
     * and we **don't want to duplicate press events**, we need to
     * ignore click events that happen in the same tick as a handled press event.
     * 
     * When we do a pointermove/touchmove, we check to see if we're still hovering over the element
     * for more accurate "active"/hover detection.
     * 
     * "But you have a pointerleave event, why check for hovering during pointermove?"
     * 
     * Because for some reason, pointerleave (etc.) aren't fired until *after* pointerup, no matter what.
     * 
     */

    // All our checking for pointerdown and up doesn't mean anything if it's
    // a programmatic onClick event, which could come from any non-user source.
    // We want to handle those just like GUI clicks, but we don't want to double-up on press events.
    // So if we handle a press from pointerup, we ignore any subsequent click events, at least for a tick.
<<<<<<< HEAD
    const [getJustHandled, setJustHandled] = usePassiveState<boolean, SyntheticEvent<E>>(useStableCallback((justHandled, _p, reason) => {
=======
    const [getJustHandled, setJustHandled] = usePassiveState<boolean, JSX.TargetedEvent<E>>(useStableCallback((justHandled, _p, reason) => {
>>>>>>> b1830039
        if (justHandled) {
            const h = setTimeout(() => {
                setJustHandled(false, reason);
            }, 1);
            return clearTimeout(h);
        }
    }), returnFalse);

    const [longPress, setLongPress] = useState(null as boolean | null);
    const [waitingForSpaceUp, setWaitingForSpaceUp, getWaitingForSpaceUp] = useState(false);
    const [pointerDownStartedHere, setPointerDownStartedHere, getPointerDownStartedHere] = useState(false);
    const [hovering, setHovering, getHovering] = useState(false);
<<<<<<< HEAD
    const onTouchStart = useCallback((e: TouchEvent<E>) => {
=======
    const onTouchStart = useCallback((e: JSX.TargetedTouchEvent<E>) => {
>>>>>>> b1830039
        e.preventDefault();
        e.stopPropagation();
        setIsPressing(true, e);
        setPointerDownStartedHere(true);
        setHovering(true);
        setLongPress(false);

        const element = getElement();
        if (element)
            focusSelf(element);
    }, []);
<<<<<<< HEAD
    const onTouchMove = useCallback((e: TouchEvent<E>) => {
=======
    const onTouchMove = useCallback((e: JSX.TargetedTouchEvent<E>) => {
>>>>>>> b1830039
        e.preventDefault();
        e.stopPropagation();
        const element = getElement();
        const touch = e.touches[0];
        // Be as generous as possible with touch events by checking all four corners of the radius too
        const offsets = [
            [0, 0] as const,
            /*[-touch.radiusX, -touch.radiusY] as const,
            [+touch.radiusX, -touch.radiusY] as const,
            [-touch.radiusX, +touch.radiusY] as const,
            [+touch.radiusX, +touch.radiusY] as const*/
        ] as const;
        let hoveringAtAnyPoint = false;
        for (const [x, y] of offsets) {
            const elementAtTouch = document.elementFromPoint((touch?.clientX ?? 0) + x, (touch?.clientY ?? 0) + y);
            hoveringAtAnyPoint ||= (element?.contains(elementAtTouch) ?? false)
        }
        setIsPressing(hoveringAtAnyPoint && getPointerDownStartedHere(), e);
        setHovering(hoveringAtAnyPoint);
    }, []);
<<<<<<< HEAD
    const onTouchEnd = useCallback((e: TouchEvent<E>) => {
=======
    const onTouchEnd = useCallback((e: JSX.TargetedTouchEvent<E>) => {
>>>>>>> b1830039
        e.preventDefault();
        e.stopPropagation();
        const hovering = getHovering();
        const pointerDownStartedHere = getPointerDownStartedHere();

        setJustHandled(true);
        if (pointerDownStartedHere && hovering) {
            handlePress(e);
        }
        setWaitingForSpaceUp(false);
        setHovering(false);
        setPointerDownStartedHere(false);
        setIsPressing(false, e);
    }, []);

<<<<<<< HEAD
    const onPointerDown = useCallback((e: PointerEvent<E>) => {
=======
    const onPointerDown = useCallback((e: JSX.TargetedPointerEvent<E>) => {
>>>>>>> b1830039
        if (!excludePointer()) {
            if ((e.buttons & 1)) {
                e.preventDefault();
                e.stopPropagation();
                setIsPressing(true, e);
                setPointerDownStartedHere(true);
                setHovering(true);
                setLongPress(false);

                const element = getElement();
                if (element)
                    focusSelf(element);
            }
        }
    }, []);
<<<<<<< HEAD
    const onPointerMove = useStableCallback((e: PointerEvent<E>) => {
=======
    const onPointerMove = useStableCallback((e: JSX.TargetedPointerEvent<E>) => {
>>>>>>> b1830039
        let listeningForPress = getPointerDownStartedHere();
        // If we're hovering over this element and not holding down the mouse button (or whatever other primary button)
        // then we're definitely not in a press anymore (if we could we'd just wait for onPointerUp, but it could happen outside this element)
        if (!(e.buttons & 1))
            setPointerDownStartedHere(listeningForPress = false);


        if (listeningForPress) {
            const element = getElement();
            // Note: elementFromPoint starts reasonably expensive on a decent computer when on the order of 500 or so elements,
            // so we only test for hovering while actively attempting to detect a press
            const elementAtPointer = document.elementFromPoint(e.clientX, e.clientY);
            const hovering = element == elementAtPointer || element?.contains(elementAtPointer) || false;
            setHovering(hovering);
            setIsPressing(hovering && getPointerDownStartedHere(), e);
        }

    })
<<<<<<< HEAD
    const onPointerUp = useCallback((e: PointerEvent<E>) => {
=======
    const onPointerUp = useCallback((e: JSX.TargetedPointerEvent<E>) => {
>>>>>>> b1830039
        const hovering = getHovering();
        const pointerDownStartedHere = getPointerDownStartedHere();

        if (!excludePointer()) {
            setJustHandled(true);
            if (pointerDownStartedHere && hovering) {
                handlePress(e);
                e.preventDefault();
                e.stopPropagation();
            }
        }
        setWaitingForSpaceUp(false);
        setHovering(false);
        setPointerDownStartedHere(false);
        setLongPress(false);
        setIsPressing(false, e);

    }, []);
<<<<<<< HEAD
    const onPointerEnter = useCallback((_e: PointerEvent<E>) => {
        setHovering(true);
    }, [])
    const onPointerLeave = useCallback((_e: PointerEvent<E>) => {
=======
    const onPointerEnter = useCallback((_e: JSX.TargetedPointerEvent<E>) => {
        setHovering(true);
    }, [])
    const onPointerLeave = useCallback((_e: JSX.TargetedPointerEvent<E>) => {
>>>>>>> b1830039
        setHovering(false);
        setLongPress(false);
    }, []);

    useTimeout({
        callback: () => {
            const element = getElement();
            setLongPress(pointerDownStartedHere && getHovering());
            if (element && pointerDownStartedHere && getHovering()) {
                focusSelf(element);


                if (longPressThreshold) {
                    setWaitingForSpaceUp(false);
                    setHovering(false);
                    setPointerDownStartedHere(false);
                }
            }

        },
        timeout: longPressThreshold ?? null,
        triggerIndex: longPress ? true : (pointerDownStartedHere && getHovering())
    })


    const handlePress = useStableCallback<NonNullable<typeof onPressSync>>((e) => {
        setWaitingForSpaceUp(false);
        setHovering(false);
        setPointerDownStartedHere(false);
        setLongPress(null);

        if (onPressSync) {

            // Note: The element is focused here because of iOS Safari.
            //
            // It's always iOS Safari.
            //
            // iOS Safari (tested on 12) downright refuses to allow 
            // elements to be manually focused UNLESS it happens within
            // an event handler like this.  It also doesn't focus
            // buttons by default when clicked, tapped, etc.
            //
            // If it becomes problematic that button-likes explicitly become
            // focused when they are pressed, then an alternative solution for
            // the question of "how do menu buttons keep their menus open"
            // and other focus-related nonsense needs to be figured out.
            //
            // For iOS Safari.
            //
            const element = getElement();
            if (element)
                focusSelf(element as EventTarget as E);

            // Whatever the browser was going to do with this event,
            // forget it. We're turning it into a "press" event.
            e.preventDefault();

            // Also stop anyone else from listening to this event,
            // since we're explicitly handling it.
            // (Notably, this allows labels to wrap inputs, with them
            // both having press event handlers, without double-firing)
            e.stopPropagation();

            // Haptic feedback for this press event
            try {
                // The default implementation doesn't throw,
                // but we should guard against user implementations that could.
                pulse();
            }
            finally {
                // Actually call our handler.
                onPressSync(e);
            }

        }
    });


<<<<<<< HEAD
    const onKeyDown = useStableCallback((e: KeyboardEvent<E>) => {
=======
    const onKeyDown = useStableCallback((e: JSX.TargetedKeyboardEvent<E>) => {
>>>>>>> b1830039
        if (onPressSync) {
            if (e.key == " " && !excludeSpace()) {
                // We don't actually activate it on a space keydown
                // but we do preventDefault to stop the page from scrolling.
                setWaitingForSpaceUp(true);
                setIsPressing(true, e);
                e.preventDefault();
            }

            if (e.key == "Enter" && !excludeEnter() && (!e.repeat || (allowRepeatPresses ?? false))) {
                setIsPressing(true, e);
                requestAnimationFrame(() => {
                    setIsPressing(false, e);
                    handlePress(e);
                });
            }
        }
    })

<<<<<<< HEAD
    const onKeyUp = useStableCallback((e: KeyboardEvent<E>) => {
=======
    const onKeyUp = useStableCallback((e: JSX.TargetedKeyboardEvent<E>) => {
>>>>>>> b1830039
        const waitingForSpaceUp = getWaitingForSpaceUp();
        if (waitingForSpaceUp && e.key == " " && !excludeSpace()) {
            handlePress(e);
            setIsPressing(false, e);
        }
    })

<<<<<<< HEAD
    const onClick = useStableCallback((e: MouseEvent<E>) => {
=======
    const onClick = useStableCallback((e: JSX.TargetedMouseEvent<E>) => {
>>>>>>> b1830039
        const element = getElement();
        if (onPressSync) {
            e.preventDefault();

            if (e.detail > 1) {
                //e.stopImmediatePropagation();
                e.stopPropagation();
            }
            else {
                // Listen for "programmatic" click events.
                if (
                    // Ignore the click events that were *just* handled with pointerup
                    getJustHandled() == false &&
                    // Ignore stray click events that were't fired SPECIFICALLY on this element
                    e.target == element &&
                    // Ignore click events that were fired on a radio that just became checked
                    // (Whenever the `checked` property is changed, all browsers fire a `click` event, no matter the reason for the change,
                    // but since everything's declarative and *we* were the reason for the change, 
                    // this will always be a duplicate event related to whatever we just did.)
                    element?.tagName == 'input' && (element as Element as HTMLInputElement).type == 'radio' && (element as Element as HTMLInputElement).checked
                ) {
                    // Intentional, for now. Programmatic clicks shouldn't happen in most cases.
                    // TODO: Remove this when I'm confident stray clicks won't be handled.
                    /* eslint-disable no-debugger */
                    debugger;
                    console.log("onclick was fired and will be handled as it doesn't look like it came from a pointer event", e);

                    setIsPressing(true, e);
                    requestAnimationFrame(() => {
                        setIsPressing(false, e);
                        handlePress(e);
                    });
                    handlePress(e);
                }
            }
        }
    });


<<<<<<< HEAD
    const onFocusOut = useStableCallback((e: FocusEvent<E>) => {
=======
    const onFocusOut = useStableCallback((e: JSX.TargetedFocusEvent<E>) => {
>>>>>>> b1830039
        setWaitingForSpaceUp(false);
        setIsPressing(false, e);
    })


    const p = supportsPointerEvents();

    return {
        pressReturn: {
            pressing: ((pointerDownStartedHere && hovering) || waitingForSpaceUp || false),
            getIsPressing,
            longPress
        },
        props: {
            onKeyDown,
            onKeyUp,

            onTouchStart: !hasPressEvent ? undefined : (!p ? onTouchStart : undefined),
            onTouchCancel: !hasPressEvent ? undefined : (!p ? onTouchEnd : undefined),
            onTouchMove: !hasPressEvent ? undefined : (!p ? onTouchMove : undefined),
            onTouchEnd: !hasPressEvent ? undefined : (!p ? onTouchEnd : undefined),
            onPointerDown: !hasPressEvent ? undefined : (p ? onPointerDown : undefined),
            onPointerCancel: !hasPressEvent ? undefined : (p ? onPointerDown : undefined),
            onPointerMove: !pointerDownStartedHere || !hasPressEvent ? undefined : (p ? onPointerMove : undefined),
            onPointerUp: !hasPressEvent ? undefined : (p ? onPointerUp : undefined),
            onPointerEnter: !hasPressEvent ? undefined : (p ? onPointerEnter : undefined),
            onPointerLeave: !hasPressEvent ? undefined : (p ? onPointerLeave : undefined),
            onBlur: onFocusOut,
            onClick
        },
    };
}




/**
 * selection.containsNode doesn't account for selection.isCollapsed,
 * so here's a workaround for that.
 * 
 * We also only look for the selection end to only catch the 
 * essense of a non-existant "selectionstop" event.
 * 
 * @param element 
 * @returns 
 */
function _nodeSelectedTextLength(element: EventTarget | null | undefined) {
    if (element && element instanceof Node) {
        const selection = window.getSelection();

        for (let i = 0; i < (selection?.rangeCount ?? 0); ++i) {
            const range = selection!.getRangeAt(i)!;
            if (element.contains(range.endContainer) && !selection?.isCollapsed) {
                return selection!.toString().length;
            }
        }
    }

    return 0;
}


let pulse = (("vibrate" in navigator) && (navigator.vibrate instanceof Function)) ? (() => navigator.vibrate(10)) : (() => { });

/**
 * This function can be used to enable/disable button vibration pulses on an app-wide scale.
 * 
 * 
 * @param func The function to run when a button is tapped.
 * (Default is `() => navigator.vibrate(10)` in browsers that support it, a noop otherwise)
 */
export function setPressVibrate(func: () => void) {
    pulse = func;
}<|MERGE_RESOLUTION|>--- conflicted
+++ resolved
@@ -1,10 +1,5 @@
 import { noop } from "lodash-es";
-<<<<<<< HEAD
-import { SyntheticEvent, useCallback, TouchEvent, MouseEvent, KeyboardEvent, PointerEvent, FocusEvent } from "react";
-=======
-import type { JSX } from "preact";
-import { useCallback } from "preact/hooks";
->>>>>>> b1830039
+import { FocusEvent, KeyboardEvent, MouseEvent, PointerEvent, SyntheticEvent, TouchEvent, useCallback } from "react";
 import { UseRefElementReturnType } from "../dom-helpers/use-ref-element.js";
 import { OnPassiveStateChange, returnFalse, usePassiveState } from "../preact-extensions/use-passive-state.js";
 import { useStableCallback } from "../preact-extensions/use-stable-callback.js";
@@ -12,23 +7,15 @@
 import { useTimeout } from "../timing/use-timeout.js";
 import { ElementProps } from "../util/types.js";
 import { monitorCallCount } from "../util/use-call-count.js";
-<<<<<<< HEAD
-import { ElementProps } from "../util/types.js";
 /*
 export function usePressProps<E extends Element>(r: UsePressReturnType<E>, ...otherProps: ElementProps<E>[]): ElementProps<E>[] {
     return [r.pressReturn.propsStable, ...otherProps];
 }*/
-=======
->>>>>>> b1830039
 
 export interface UsePressParameters<E extends Node> {
     refElementReturn: Required<Pick<UseRefElementReturnType<E>["refElementReturn"], "getElement">>;
     pressParameters: {
-<<<<<<< HEAD
         onPressingChange?: OnPassiveStateChange<boolean, SyntheticEvent<E>>;
-=======
-        onPressingChange?: OnPassiveStateChange<boolean, JSX.TargetedEvent<E>>;
->>>>>>> b1830039
 
         /**
          * What should happen when this widget has been "pressed".
@@ -37,11 +24,7 @@
          * 
          * Setting to `null` or `undefined` effectively disables the press event handler.
          */
-<<<<<<< HEAD
         onPressSync: ((e: SyntheticEvent<E>) => void) | null | undefined;
-=======
-        onPressSync: ((e: JSX.TargetedEvent<E>) => void) | null | undefined;
->>>>>>> b1830039
 
         /** Pass a function that returns `true` to prevent the spacebar from contributing to press events */
         excludeSpace?(): boolean;
@@ -138,11 +121,7 @@
     const excludePointer = useStableCallback(ep ?? returnFalse);
     const onPressingChange = useStableCallback(opc ?? noop);
 
-<<<<<<< HEAD
     const [getIsPressing, setIsPressing] = usePassiveState<boolean, SyntheticEvent<E>>(onPressingChange, returnFalse);
-=======
-    const [getIsPressing, setIsPressing] = usePassiveState<boolean, JSX.TargetedEvent<E>>(onPressingChange, returnFalse);
->>>>>>> b1830039
     const hasPressEvent = (onPressSync != null);
 
     /**
@@ -177,11 +156,7 @@
     // a programmatic onClick event, which could come from any non-user source.
     // We want to handle those just like GUI clicks, but we don't want to double-up on press events.
     // So if we handle a press from pointerup, we ignore any subsequent click events, at least for a tick.
-<<<<<<< HEAD
     const [getJustHandled, setJustHandled] = usePassiveState<boolean, SyntheticEvent<E>>(useStableCallback((justHandled, _p, reason) => {
-=======
-    const [getJustHandled, setJustHandled] = usePassiveState<boolean, JSX.TargetedEvent<E>>(useStableCallback((justHandled, _p, reason) => {
->>>>>>> b1830039
         if (justHandled) {
             const h = setTimeout(() => {
                 setJustHandled(false, reason);
@@ -194,11 +169,7 @@
     const [waitingForSpaceUp, setWaitingForSpaceUp, getWaitingForSpaceUp] = useState(false);
     const [pointerDownStartedHere, setPointerDownStartedHere, getPointerDownStartedHere] = useState(false);
     const [hovering, setHovering, getHovering] = useState(false);
-<<<<<<< HEAD
     const onTouchStart = useCallback((e: TouchEvent<E>) => {
-=======
-    const onTouchStart = useCallback((e: JSX.TargetedTouchEvent<E>) => {
->>>>>>> b1830039
         e.preventDefault();
         e.stopPropagation();
         setIsPressing(true, e);
@@ -210,11 +181,7 @@
         if (element)
             focusSelf(element);
     }, []);
-<<<<<<< HEAD
     const onTouchMove = useCallback((e: TouchEvent<E>) => {
-=======
-    const onTouchMove = useCallback((e: JSX.TargetedTouchEvent<E>) => {
->>>>>>> b1830039
         e.preventDefault();
         e.stopPropagation();
         const element = getElement();
@@ -235,11 +202,7 @@
         setIsPressing(hoveringAtAnyPoint && getPointerDownStartedHere(), e);
         setHovering(hoveringAtAnyPoint);
     }, []);
-<<<<<<< HEAD
     const onTouchEnd = useCallback((e: TouchEvent<E>) => {
-=======
-    const onTouchEnd = useCallback((e: JSX.TargetedTouchEvent<E>) => {
->>>>>>> b1830039
         e.preventDefault();
         e.stopPropagation();
         const hovering = getHovering();
@@ -255,11 +218,7 @@
         setIsPressing(false, e);
     }, []);
 
-<<<<<<< HEAD
     const onPointerDown = useCallback((e: PointerEvent<E>) => {
-=======
-    const onPointerDown = useCallback((e: JSX.TargetedPointerEvent<E>) => {
->>>>>>> b1830039
         if (!excludePointer()) {
             if ((e.buttons & 1)) {
                 e.preventDefault();
@@ -275,11 +234,7 @@
             }
         }
     }, []);
-<<<<<<< HEAD
     const onPointerMove = useStableCallback((e: PointerEvent<E>) => {
-=======
-    const onPointerMove = useStableCallback((e: JSX.TargetedPointerEvent<E>) => {
->>>>>>> b1830039
         let listeningForPress = getPointerDownStartedHere();
         // If we're hovering over this element and not holding down the mouse button (or whatever other primary button)
         // then we're definitely not in a press anymore (if we could we'd just wait for onPointerUp, but it could happen outside this element)
@@ -298,11 +253,7 @@
         }
 
     })
-<<<<<<< HEAD
     const onPointerUp = useCallback((e: PointerEvent<E>) => {
-=======
-    const onPointerUp = useCallback((e: JSX.TargetedPointerEvent<E>) => {
->>>>>>> b1830039
         const hovering = getHovering();
         const pointerDownStartedHere = getPointerDownStartedHere();
 
@@ -321,17 +272,10 @@
         setIsPressing(false, e);
 
     }, []);
-<<<<<<< HEAD
     const onPointerEnter = useCallback((_e: PointerEvent<E>) => {
         setHovering(true);
     }, [])
     const onPointerLeave = useCallback((_e: PointerEvent<E>) => {
-=======
-    const onPointerEnter = useCallback((_e: JSX.TargetedPointerEvent<E>) => {
-        setHovering(true);
-    }, [])
-    const onPointerLeave = useCallback((_e: JSX.TargetedPointerEvent<E>) => {
->>>>>>> b1830039
         setHovering(false);
         setLongPress(false);
     }, []);
@@ -410,11 +354,7 @@
     });
 
 
-<<<<<<< HEAD
     const onKeyDown = useStableCallback((e: KeyboardEvent<E>) => {
-=======
-    const onKeyDown = useStableCallback((e: JSX.TargetedKeyboardEvent<E>) => {
->>>>>>> b1830039
         if (onPressSync) {
             if (e.key == " " && !excludeSpace()) {
                 // We don't actually activate it on a space keydown
@@ -434,11 +374,7 @@
         }
     })
 
-<<<<<<< HEAD
     const onKeyUp = useStableCallback((e: KeyboardEvent<E>) => {
-=======
-    const onKeyUp = useStableCallback((e: JSX.TargetedKeyboardEvent<E>) => {
->>>>>>> b1830039
         const waitingForSpaceUp = getWaitingForSpaceUp();
         if (waitingForSpaceUp && e.key == " " && !excludeSpace()) {
             handlePress(e);
@@ -446,11 +382,7 @@
         }
     })
 
-<<<<<<< HEAD
     const onClick = useStableCallback((e: MouseEvent<E>) => {
-=======
-    const onClick = useStableCallback((e: JSX.TargetedMouseEvent<E>) => {
->>>>>>> b1830039
         const element = getElement();
         if (onPressSync) {
             e.preventDefault();
@@ -490,11 +422,7 @@
     });
 
 
-<<<<<<< HEAD
     const onFocusOut = useStableCallback((e: FocusEvent<E>) => {
-=======
-    const onFocusOut = useStableCallback((e: JSX.TargetedFocusEvent<E>) => {
->>>>>>> b1830039
         setWaitingForSpaceUp(false);
         setIsPressing(false, e);
     })
