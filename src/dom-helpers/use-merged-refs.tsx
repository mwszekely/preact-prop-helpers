<<<<<<< HEAD
import { MutableRefObject, Ref } from "react";
=======
import type { Ref, RefObject } from "preact";
>>>>>>> b1830039
import { useStableCallback } from "../preact-extensions/use-stable-callback.js";
import { ElementProps } from "../util/types.js";
import { monitorCallCount } from "../util/use-call-count.js";


function processRef<E extends EventTarget>(instance: E | null, ref: Ref<E> | null | undefined) {
    if (typeof ref === "string") {
        console.error(`Legacy string-based refs are not supported`)
    }
    else if (typeof ref === "function") {
        ref(instance);
    }
    else if (ref != null) {
        (ref as MutableRefObject<E | null>).current = instance;
    }
    else {
        /* eslint-disable no-debugger */
        debugger;
        console.assert(false, "Unknown ref type found that was neither a RefCallback nor a RefObject");
    }
}


/**
 * Combines two refs into one. This allows a component to both use its own ref *and* forward a ref that was given to it.
 * @param lhs 
 * @param rhs 
 * @returns 
 */
<<<<<<< HEAD
export function useMergedRefs<E extends EventTarget>(rhs: Ref<E> | null | undefined, lhs: Ref<E> | null | undefined) {
=======
export function useMergedRefs<E extends EventTarget>(rhs: ElementProps<E>["ref"], lhs: ElementProps<E>["ref"]) {
>>>>>>> b1830039
    monitorCallCount(useMergedRefs);

    // This *must* be stable in order to prevent repeated reset `null` calls after every render.
    const combined = useStableCallback(function combined(current: E | null) {
        processRef(current, lhs);
        processRef(current, rhs);
    });

    if (lhs == null && rhs == null) {
        return undefined!;
    }
    else if (lhs == null) {
        return rhs!;
    }
    else if (rhs == null) {
        return lhs!;
    }
    else {
        return combined;
    }
}<|MERGE_RESOLUTION|>--- conflicted
+++ resolved
@@ -1,14 +1,10 @@
-<<<<<<< HEAD
-import { MutableRefObject, Ref } from "react";
-=======
-import type { Ref, RefObject } from "preact";
->>>>>>> b1830039
+import { LegacyRef, MutableRefObject, Ref } from "react";
 import { useStableCallback } from "../preact-extensions/use-stable-callback.js";
 import { ElementProps } from "../util/types.js";
 import { monitorCallCount } from "../util/use-call-count.js";
 
 
-function processRef<E extends EventTarget>(instance: E | null, ref: Ref<E> | null | undefined) {
+function processRef<E extends EventTarget>(instance: E | null, ref: LegacyRef<E> | Ref<E> | null | undefined) {
     if (typeof ref === "string") {
         console.error(`Legacy string-based refs are not supported`)
     }
@@ -32,11 +28,7 @@
  * @param rhs 
  * @returns 
  */
-<<<<<<< HEAD
-export function useMergedRefs<E extends EventTarget>(rhs: Ref<E> | null | undefined, lhs: Ref<E> | null | undefined) {
-=======
 export function useMergedRefs<E extends EventTarget>(rhs: ElementProps<E>["ref"], lhs: ElementProps<E>["ref"]) {
->>>>>>> b1830039
     monitorCallCount(useMergedRefs);
 
     // This *must* be stable in order to prevent repeated reset `null` calls after every render.
