import { clsx } from "clsx";
<<<<<<< HEAD
import { HTMLAttributes } from "react";
import { monitorCallCount } from "../util/use-call-count.js";
type C = HTMLAttributes<EventTarget>["className"];
=======
import { ElementProps } from "../util/types.js";
import { monitorCallCount } from "../util/use-call-count.js";
type C = ElementProps<EventTarget>["className"];
>>>>>>> b1830039
/**
 * Given two sets of props, merges their `class` and `className` properties.
 * Duplicate classes are removed (order doesn't matter anyway).
 * 
 * @param lhs Classes of the first component
 * @param rhs Classes of the second component
 * @returns A string representing all combined classes from both arguments.
 */
export function useMergedClasses(lhsClassName: C, rhsClassName: C): string | undefined {
    monitorCallCount(useMergedClasses);

    // Note: For the sake of forward compatibility, this function is labelled as
    // a hook, but as it uses no other hooks it technically isn't one.

    if (lhsClassName || rhsClassName) {
        return clsx(lhsClassName, rhsClassName);
        /*const lhsClasses = (lhsClassName || "").split(" ");
        const rhsClasses = (rhsClassName || "").split(" ");
        const allClasses = new Set([...Array.from(lhsClasses), ...Array.from(rhsClasses)])

        return Array.from(allClasses).join(" ");*/
    }
    else {
        return undefined;
    }
}<|MERGE_RESOLUTION|>--- conflicted
+++ resolved
@@ -1,13 +1,7 @@
 import { clsx } from "clsx";
-<<<<<<< HEAD
-import { HTMLAttributes } from "react";
-import { monitorCallCount } from "../util/use-call-count.js";
-type C = HTMLAttributes<EventTarget>["className"];
-=======
 import { ElementProps } from "../util/types.js";
 import { monitorCallCount } from "../util/use-call-count.js";
 type C = ElementProps<EventTarget>["className"];
->>>>>>> b1830039
 /**
  * Given two sets of props, merges their `class` and `className` properties.
  * Duplicate classes are removed (order doesn't matter anyway).
