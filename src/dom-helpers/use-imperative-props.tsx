<<<<<<< HEAD
import { Ref, PropsWithChildren, CSSProperties, createElement, AllHTMLAttributes } from "react";
import { forwardRef, memo } from "react";
import { useCallback, useImperativeHandle, useRef } from "react";
=======
import { createElement, type JSX, type Ref, type RenderableProps } from "preact";
import { forwardRef, memo } from "preact/compat";
import { useCallback, useImperativeHandle, useRef } from "preact/hooks";
>>>>>>> b1830039
import { monitorCallCount } from "../util/use-call-count.js";
import { useMergedProps } from "./use-merged-props.js";
import { UseRefElementReturnType, useRefElement } from "./use-ref-element.js";
import { ElementProps } from "../util/types.js";

export type SetChildren = ((children: string | null) => void);
export type GetClass = (cls: string) => boolean;
export type SetClass = (cls: string, enabled: boolean) => void;
<<<<<<< HEAD
export type SetStyle = <T extends (keyof CSSProperties) & (keyof CSSStyleDeclaration) & string>(prop: T, value: CSSProperties[T] | null) => void;
export type GetAttribute<T extends Element> = <K extends keyof JSX.IntrinsicAttributes>(prop: K) => ElementProps<T>[K & keyof ElementProps<T>];
export type SetAttribute<T extends Element> = <K extends keyof JSX.IntrinsicAttributes>(prop: K, value: ElementProps<T>[K & keyof ElementProps<T>] | null) => void;
=======
export type SetStyle = <T extends (keyof CSSStyleDeclaration) & string>(prop: T, value: JSX.CSSProperties[T] | null) => void;
export type GetAttribute<T extends Element> = <K extends keyof ElementProps<T>>(prop: K) => ElementProps<T>[K];
export type SetAttribute<T extends Element> = <K extends keyof ElementProps<T>>(prop: K, value: ElementProps<T>[K] | null) => void;
>>>>>>> b1830039
export type SetEventHandler = <K extends keyof HTMLElementEventMap>(type: K, listener: null | ((this: HTMLElement, ev: HTMLElementEventMap[K]) => void), options: AddEventListenerOptions) => void;

export interface ImperativeHandle<T extends Element> {
    hasClass: GetClass;
    setClass: SetClass;
    setStyle: SetStyle;
    getAttribute: GetAttribute<T>;
    setAttribute: SetAttribute<T>;
    setChildren: SetChildren;
    setEventHandler: SetEventHandler;
}

export interface UseImperativePropsParameters<E extends Element> {
    refElementReturn: Pick<UseRefElementReturnType<E>["refElementReturn"], "getElement">;
}
type Get<T, K extends keyof T> = T[K];

<<<<<<< HEAD
export type ImperativeElementProps<T extends keyof JSX.IntrinsicElements> = JSX.IntrinsicElements[T] & {
=======
export interface ImperativeElementProps<T extends keyof HTMLElementTagNameMap> extends ElementProps<HTMLElementTagNameMap[T]> {
>>>>>>> b1830039
    tag: T;
    handle: Ref<ImperativeHandle<HTMLElementTagNameMap[T & keyof HTMLElementTagNameMap]>>;
}

/**
 * Easy access to an HTMLElement that can be controlled imperatively.
 * 
 * The HTMLElement rendered is controlled by the `tag` prop (e.g. "span", "div").
 * 
 * The `handle` prop should be e.g. `useRef<ImperativeHandle<HTMLDivElement>>(null)`
 */
export const ImperativeElement = memo(forwardRef(ImperativeElementU));// as any as typeof ImperativeElementU;

export function useImperativeProps<E extends Element>({ refElementReturn: { getElement } }: UseImperativePropsParameters<E>) {
    monitorCallCount(useImperativeProps);
<<<<<<< HEAD

    const currentImperativeProps = useRef<{ className: Set<string>, style: CSSProperties, children: string | null, others: ElementProps<E> }>({ className: new Set(), style: {}, children: null, others: {} });
=======
    
    const currentImperativeProps = useRef<{ className: Set<string>, style: JSX.CSSProperties, children: string | null, others: ElementProps<E> }>({ className: new Set(), style: {}, children: null, others: {} });
>>>>>>> b1830039


    const hasClass = useCallback<GetClass>((cls: string) => { return currentImperativeProps.current.className.has(cls); }, [])
    const setClass = useCallback<SetClass>((cls, enabled) => {
        if (hasClass(cls) == !enabled) {
            getElement()?.classList[enabled ? "add" : "remove"](cls);
            currentImperativeProps.current.className[enabled ? "add" : "delete"](cls);
        }
    }, []);

    const setStyle = useCallback<SetStyle>((prop, value) => {
        const element = (getElement() as Element as HTMLElement | undefined);
        if (element) {
            if (currentImperativeProps.current.style[prop] != value) {
                (currentImperativeProps.current.style as any)[prop] = value;
                if ((prop as string).startsWith("--")) {
                    if (value != null)
                        element.style.setProperty(prop, `${value}`);
                    else
                        element.style.removeProperty(prop);
                }
                else {
                    element.style[prop] = value ?? ("" as any);
                }
            }
        }
    }, []);

    const setChildren = useCallback<SetChildren>((children: string | null) => {
        let e = getElement();
        if (e && currentImperativeProps.current.children != children) {
            currentImperativeProps.current.children = children;
            e.textContent = children;
        }
    }, []);

    const getAttribute = useCallback<GetAttribute<E>>((prop) => {
        return currentImperativeProps.current.others[prop as never];
    }, []);

    const setAttribute = useCallback<SetAttribute<E>>((prop, value) => {
        if (value != null) {
            currentImperativeProps.current.others[prop as never] = value as never;
            getElement()?.setAttribute(prop, value as never);
        }
        else {
            delete currentImperativeProps.current.others[prop as never];
            getElement()?.removeAttribute(prop);
        }
    }, []);

    const setEventHandler = useCallback<SetEventHandler>((type, handler, options) => {
        const element = (getElement() as Element as HTMLElement | undefined);
        const mappedKey = EventMapping[type] as keyof ElementProps<E>;
        if (element) {
            if (handler) {
                element.addEventListener(type, handler, options);
                currentImperativeProps.current.others[mappedKey as never] = handler as never;
            }
            else if (currentImperativeProps.current.others[mappedKey as never]) {
                element.removeEventListener(type, currentImperativeProps.current.others[mappedKey as never], options);
                currentImperativeProps.current.others[mappedKey as never] = undefined as never;
            }
        }
    }, [])

    return {
        imperativeHandle: useRef<ImperativeHandle<E>>({
            hasClass,
            setClass,
            setStyle,
            getAttribute,
            setAttribute,
            setEventHandler,
            setChildren
        }).current,
        props: useMergedProps<E>(
            { className: [...currentImperativeProps.current.className].join(" "), style: currentImperativeProps.current.style },
            currentImperativeProps.current.others
        )

    }
}



function ImperativeElementU<T extends keyof HTMLElementTagNameMap>({ tag: Tag, handle, ...props }: PropsWithChildren<ImperativeElementProps<T>>, ref: Ref<HTMLElementTagNameMap[T]>) {
    const { propsStable, refElementReturn } = useRefElement<HTMLElementTagNameMap[T]>({ refElementParameters: {} })
    const { props: iprops, imperativeHandle } = useImperativeProps<HTMLElementTagNameMap[T]>({ refElementReturn });
    useImperativeHandle(handle, () => imperativeHandle);
    return (createElement(Tag, useMergedProps(propsStable, iprops, props, { ref })));
}


<<<<<<< HEAD
const EventMapping: Partial<{ [K in (keyof HTMLElementEventMap)]: (keyof AllHTMLAttributes<any> & `on${string}`) }> = {
=======
const EventMapping: Partial<{ [K in keyof HTMLElementEventMap]: (keyof JSX.HTMLAttributes<any> & `on${string}`) }> = {
>>>>>>> b1830039
    abort: "onAbort",
    animationend: "onAnimationEnd",
    animationstart: "onAnimationStart",
    animationiteration: "onAnimationIteration",
    beforeinput: "onBeforeInput",
    blur: "onBlur",
    canplay: "onCanPlay",
    canplaythrough: "onCanPlayThrough",
    change: "onChange",
    click: "onClick",
    compositionend: "onCompositionEnd",
    compositionstart: "onCompositionStart",
    compositionupdate: "onCompositionUpdate",
    contextmenu: "onContextMenu",
    cut: "onCut",
    dblclick: "onDoubleClick",
    drag: "onDrag",
    dragend: "onDragEnd",
    dragenter: "onDragEnter",
    dragleave: "onDragLeave",
    dragover: "onDragOver",
    dragstart: "onDragStart",
    drop: "onDrop",
    durationchange: "onDurationChange",
    emptied: "onEmptied",
    ended: "onEnded",
    error: "onError",
    focus: "onFocus",
    gotpointercapture: "onGotPointerCapture",
    input: "onInput",
    invalid: "onInvalid",
    keydown: "onKeyDown",
    keypress: "onKeyPress",
    keyup: "onKeyUp",
    load: "onLoad",
    loadeddata: "onLoadedData",
    loadedmetadata: "onLoadedMetadata",
    loadstart: "onLoadStart",
    lostpointercapture: "onLostPointerCapture",
    mousedown: "onMouseDown",
    mouseenter: "onMouseEnter",
    mouseleave: "onMouseLeave",
    mousemove: "onMouseMove",
    mouseout: "onMouseOut",
    mouseover: "onMouseOver",
    mouseup: "onMouseUp",
    paste: "onPaste",
    pause: "onPause",
    play: "onPlay",
    playing: "onPlaying",
    pointercancel: "onPointerCancel",
    pointerdown: "onPointerDown",
    pointerenter: "onPointerEnter",
    pointerleave: "onPointerLeave",
    pointermove: "onPointerMove",
    pointerout: "onPointerOut",
    pointerover: "onPointerOver",
    pointerup: "onPointerUp",
    progress: "onProgress",
    reset: "onReset",
    scroll: "onScroll",
    seeked: "onSeeked",
    seeking: "onSeeking",
    select: "onSelect",
    stalled: "onStalled",
    submit: "onSubmit",
    suspend: "onSuspend",
    timeupdate: "onTimeUpdate",
    touchcancel: "onTouchCancel",
    touchend: "onTouchEnd",
    touchmove: "onTouchMove",
    touchstart: "onTouchStart",
    transitionend: "onTransitionEnd",
    volumechange: "onVolumeChange",
    waiting: "onWaiting",
    wheel: "onWheel",
    resize: "onResize"
}<|MERGE_RESOLUTION|>--- conflicted
+++ resolved
@@ -1,12 +1,6 @@
-<<<<<<< HEAD
 import { Ref, PropsWithChildren, CSSProperties, createElement, AllHTMLAttributes } from "react";
 import { forwardRef, memo } from "react";
 import { useCallback, useImperativeHandle, useRef } from "react";
-=======
-import { createElement, type JSX, type Ref, type RenderableProps } from "preact";
-import { forwardRef, memo } from "preact/compat";
-import { useCallback, useImperativeHandle, useRef } from "preact/hooks";
->>>>>>> b1830039
 import { monitorCallCount } from "../util/use-call-count.js";
 import { useMergedProps } from "./use-merged-props.js";
 import { UseRefElementReturnType, useRefElement } from "./use-ref-element.js";
@@ -15,15 +9,9 @@
 export type SetChildren = ((children: string | null) => void);
 export type GetClass = (cls: string) => boolean;
 export type SetClass = (cls: string, enabled: boolean) => void;
-<<<<<<< HEAD
 export type SetStyle = <T extends (keyof CSSProperties) & (keyof CSSStyleDeclaration) & string>(prop: T, value: CSSProperties[T] | null) => void;
 export type GetAttribute<T extends Element> = <K extends keyof JSX.IntrinsicAttributes>(prop: K) => ElementProps<T>[K & keyof ElementProps<T>];
 export type SetAttribute<T extends Element> = <K extends keyof JSX.IntrinsicAttributes>(prop: K, value: ElementProps<T>[K & keyof ElementProps<T>] | null) => void;
-=======
-export type SetStyle = <T extends (keyof CSSStyleDeclaration) & string>(prop: T, value: JSX.CSSProperties[T] | null) => void;
-export type GetAttribute<T extends Element> = <K extends keyof ElementProps<T>>(prop: K) => ElementProps<T>[K];
-export type SetAttribute<T extends Element> = <K extends keyof ElementProps<T>>(prop: K, value: ElementProps<T>[K] | null) => void;
->>>>>>> b1830039
 export type SetEventHandler = <K extends keyof HTMLElementEventMap>(type: K, listener: null | ((this: HTMLElement, ev: HTMLElementEventMap[K]) => void), options: AddEventListenerOptions) => void;
 
 export interface ImperativeHandle<T extends Element> {
@@ -41,11 +29,7 @@
 }
 type Get<T, K extends keyof T> = T[K];
 
-<<<<<<< HEAD
 export type ImperativeElementProps<T extends keyof JSX.IntrinsicElements> = JSX.IntrinsicElements[T] & {
-=======
-export interface ImperativeElementProps<T extends keyof HTMLElementTagNameMap> extends ElementProps<HTMLElementTagNameMap[T]> {
->>>>>>> b1830039
     tag: T;
     handle: Ref<ImperativeHandle<HTMLElementTagNameMap[T & keyof HTMLElementTagNameMap]>>;
 }
@@ -61,13 +45,8 @@
 
 export function useImperativeProps<E extends Element>({ refElementReturn: { getElement } }: UseImperativePropsParameters<E>) {
     monitorCallCount(useImperativeProps);
-<<<<<<< HEAD
 
     const currentImperativeProps = useRef<{ className: Set<string>, style: CSSProperties, children: string | null, others: ElementProps<E> }>({ className: new Set(), style: {}, children: null, others: {} });
-=======
-    
-    const currentImperativeProps = useRef<{ className: Set<string>, style: JSX.CSSProperties, children: string | null, others: ElementProps<E> }>({ className: new Set(), style: {}, children: null, others: {} });
->>>>>>> b1830039
 
 
     const hasClass = useCallback<GetClass>((cls: string) => { return currentImperativeProps.current.className.has(cls); }, [])
@@ -158,15 +137,11 @@
     const { propsStable, refElementReturn } = useRefElement<HTMLElementTagNameMap[T]>({ refElementParameters: {} })
     const { props: iprops, imperativeHandle } = useImperativeProps<HTMLElementTagNameMap[T]>({ refElementReturn });
     useImperativeHandle(handle, () => imperativeHandle);
-    return (createElement(Tag, useMergedProps(propsStable, iprops, props, { ref })));
-}
-
-
-<<<<<<< HEAD
+    return (createElement(Tag, useMergedProps(propsStable, iprops, props as ElementProps<HTMLElementTagNameMap[T]>, { ref })));
+}
+
+
 const EventMapping: Partial<{ [K in (keyof HTMLElementEventMap)]: (keyof AllHTMLAttributes<any> & `on${string}`) }> = {
-=======
-const EventMapping: Partial<{ [K in keyof HTMLElementEventMap]: (keyof JSX.HTMLAttributes<any> & `on${string}`) }> = {
->>>>>>> b1830039
     abort: "onAbort",
     animationend: "onAnimationEnd",
     animationstart: "onAnimationStart",
