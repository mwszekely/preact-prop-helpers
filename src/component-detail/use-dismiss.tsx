<<<<<<< HEAD
import { useCallback, useEffect } from "react";
=======
import type { JSX } from "preact";
import { useCallback, useEffect } from "preact/hooks";
>>>>>>> b1830039
import { useGlobalHandler } from "../dom-helpers/use-event-handler.js";
import { UseRefElementReturnType, useRefElement } from "../dom-helpers/use-ref-element.js";
import { UseActiveElementParameters, useActiveElement } from "../observers/use-active-element.js";
import { OnPassiveStateChange } from "../preact-extensions/use-passive-state.js";
import { useStableCallback } from "../preact-extensions/use-stable-callback.js";
import { useStableGetter } from "../preact-extensions/use-stable-getter.js";
import { assertEmptyObject } from "../util/assert.js";
import { ElementProps } from "../util/types.js";
import { monitorCallCount } from "../util/use-call-count.js";

/**
 * In general, each soft dismiss hook takes an `open` and an `onClose` prop.
 * 
 * `open` in all cases referes to both whether or not the controlled surface is currently being shown,
 * but also whether that particular method of soft dismiss is enabled or not.
 * 
 * E.G. If `escape` key dismissing is disabled, just have `open` false at all times for `escapeDismissParameters`.
 */
const _dummy = 0;

export interface UseEscapeDismissParameters<PopupElement extends Element> {
    refElementPopupReturn: Pick<UseRefElementReturnType<PopupElement>["refElementReturn"], "getElement">;
    escapeDismissParameters: {

        /**
         * Called when the component is dismissed.
         * 
         * Presumably you'll set some state that changes `open` to false during this, otherwise it's not a soft dismiss, but you can do whatever you want I guess.
         */
        onClose(reason: "escape" | "lost-focus"): void;

        /** 
         * Whether the surface controlled by the `Escape` key is currently open. 
         * Can also be `false` to force the `Escape` key to do nothing.
         */
        open: boolean;

        /**
         * The escape key event handler is attached onto the window, so we need to know which window.
         */
        getWindow(): Window;

        /**
         * Get this from context somewhere, and increment it in that context.
         * 
         * If multiple instances of Preact are on the page, tree depth is used as a tiebreaker
         */
        parentDepth: number;
    }
}


const MagicWindowKey = ("__preact-prop-helpers-escape-key-dismiss__") as keyof Window;
interface WindowEscapeKeyInfo {
    microtaskQueued: boolean;
    elementQueue: Map<Element, { onClose: () => void, depth: number, treeDepth: number }>;//(Element | null)[];
}

function getElementDepth(element: Element) {
    let depth = 0;
    let parent = element.parentElement;
    while (parent) {
        depth += 1;
        parent = parent.parentElement;
    }

    return depth;
}

/**
 * Adds event handlers for a modal-like soft-dismiss interaction.
 * 
 * That is, any clicks or taps outside of the given component, 
 * or any time the Escape key is pressed within the component,
 * (with various browser oddities regarding clicks on blank or inert areas handled)
 * the component will request to close itself.
 * 
 * Of course, if you don't do anything in the `onClose` function,
 * it won't be a soft dismiss anymore.
 * 
 * Handles events for pressing the `Escape` key to close the any currently open dialogs, tooltips, menus, popups, etc.
 * 
 * One press of the `Escape` key is guaranteed to only call `onClose` for *only one* component, and it is called on the component deepest in the DOM tree, differentiated by passing context information between parent and child.
 * 
 * @param param0 
 * @returns 
 */
export function useEscapeDismiss<PopupElement extends Element>({ escapeDismissParameters: { onClose, open, getWindow: unstableGetWindow, parentDepth, ...void1 }, refElementPopupReturn: { getElement, ...void2 } }: UseEscapeDismissParameters<PopupElement>): void {
    monitorCallCount(useEscapeDismiss);
    assertEmptyObject(void1);
    assertEmptyObject(void2);

    const stableOnClose = useStableCallback(onClose);
    const getWindow = useStableCallback(unstableGetWindow);
    const getDepth = useStableGetter(parentDepth + 1);


    // When this component opens, add an event listener that finds the deepest open soft dismiss element to actually dismiss.
    // Only opened components will add event handlers, and will remove them once closed.
    // The reason this is so complicated is because:
    // 1. We must only close one soft dismiss component at a time.  If there's a tooltip in a popup, the tooltip must be dismissed.
    // 2. `keydown` events don't just work on arbitrary elements, for our purposes they must be from the `window`. So we can't rely on normal capturing or bubbling behavior on the element itself.
    // 3. Event handlers added to the `window` via `addEventHandler` are called in the order of registration, which is completely at odds with #1.
    //
    // So all soft dismiss components listen for a keydown of Escape, 
    // then the first one to do so will wait for a microtask, 
    // then find the deepest element in the document tree to dismiss of all of those components currently open.
    useEffect(() => {
        const window = getWindow();
        (window as any)[MagicWindowKey] ??= ({ microtaskQueued: false, elementQueue: new Map() } as WindowEscapeKeyInfo)
        const info = window[MagicWindowKey] as WindowEscapeKeyInfo;

        if (open) {
            window.addEventListener("keydown", handler, { capture: true });

            return () => {
                const element = getElement();
                if (element && info.elementQueue)
                    info.elementQueue.delete(element);
                window.removeEventListener("keydown", handler, { capture: true });
            };
        }




        function handler(e: KeyboardEvent) {
            if (e.key == "Escape") {

                // We don't know which of the currently active soft dismisses will actually do something,
                // but ONE of them definitely will,
                // so we stop propagation to child nodes, but not to everyone on the window (stopImmediatePropagation).
                e.preventDefault();
                e.stopPropagation();



                // This is what at least one of the elements will call
                const onClose2 = () => { stableOnClose("escape"); };
                const element = getElement();
                if (element) {
                    const treeDepth = getElementDepth(element);
                    const depth = getDepth();
                    info.elementQueue.set(element, { depth, onClose: onClose2, treeDepth });
                }


                if (!info.microtaskQueued) {
                    info.microtaskQueued = true;
                    setTimeout(() => {

                        const { elementQueue } = info;
                        info.microtaskQueued = false;
                        info.elementQueue = new Map();

                        let deepestDepth = -Infinity;
                        let deepestTreeDepth = -Infinity;
                        let _deepestElement: Element | null = null;
                        let deepestOnClose: (() => void) | null = null;

                        for (const [element, { depth, onClose, treeDepth }] of elementQueue) {
                            let tieBroken = false;
                            if (depth == deepestDepth) {
                                if (treeDepth > deepestTreeDepth) {
                                    tieBroken = true;
                                }
                            }

                            if (depth > deepestDepth || (depth == deepestDepth && tieBroken)) {
                                deepestDepth = depth;
                                _deepestElement = element;
                                deepestTreeDepth = treeDepth;
                                deepestOnClose = onClose;
                            }
                        }
                        deepestOnClose?.();
                    }, 0);
                }
            }
        }
    }, [open]);
}

export interface UseLostFocusDismissParameters<SourceElement extends Element | null, PopupElement extends Element> {
    lostFocusDismiss: { open: boolean, onClose(): void; };
    refElementSourceReturn: null | Pick<UseRefElementReturnType<NonNullable<SourceElement>>["refElementReturn"], "getElement">;
    refElementPopupReturn: Pick<UseRefElementReturnType<PopupElement>["refElementReturn"], "getElement">;
}

export interface UseLostFocusDismissReturnType<_SourceElement extends Element | null, _PopupElement extends Element> {
    activeElementParameters: Pick<UseActiveElementParameters["activeElementParameters"], "onLastActiveElementChange">
}

/**
 * Handles events for dismiss events for things like popup menus or transient dialogs -- things where moving focus to a new area of the page means this component should close itself.
 * 
 * @param param0 
 * @returns 
 */
export function useLostFocusDismiss<SourceElement extends Element | null, PopupElement extends Element>({ refElementPopupReturn: { getElement: getPopupElement, ...void3 }, refElementSourceReturn, lostFocusDismiss: { open, onClose }, ...void1 }: UseLostFocusDismissParameters<SourceElement, PopupElement>): UseLostFocusDismissReturnType<SourceElement, PopupElement> {
    monitorCallCount(useLostFocusDismiss);
    const { getElement: getSourceElement, ...void2 } = (refElementSourceReturn ?? {});

    assertEmptyObject(void1);
    assertEmptyObject(void2);
    assertEmptyObject(void3);


    const stableOnClose = useStableCallback(onClose);
    const getOpen = useStableGetter(open);
<<<<<<< HEAD
    const onLastActiveElementChange = useCallback<OnPassiveStateChange<Element | null, FocusEvent>>((newElement, _prevElement, _e) => {
=======
    const onLastActiveElementChange = useCallback<OnPassiveStateChange<Element | null, JSX.TargetedFocusEvent<any>>>((newElement, _prevElement, _e) => {
>>>>>>> b1830039
        const open = getOpen();
        const sourceElement = getSourceElement?.();
        const popupElement = getPopupElement();
        if (!(sourceElement?.contains(newElement) || popupElement?.contains(newElement))) {
            if (open)
                stableOnClose();
        }
    }, [getSourceElement]);

    return { activeElementParameters: { onLastActiveElementChange } }
}

export interface UseBackdropDismissParameters<PopupElement extends Element> {
    backdropDismissParameters: { open: boolean, onClose(): void; };
    refElementPopupReturn: Pick<UseRefElementReturnType<PopupElement>["refElementReturn"], "getElement">;
}

/**
 * Handles events for a backdrop on a modal dialog -- the kind where the user expects the modal to close when they click/tap outside of it.
 * 
 * @param param0 
 */
export function useBackdropDismiss<PopupElement extends Element>({ backdropDismissParameters: { open, onClose: onCloseUnstable, ...void1 }, refElementPopupReturn: { getElement, ...void3 }, ...void2 }: UseBackdropDismissParameters<PopupElement>): void {
    monitorCallCount(useBackdropDismiss);
    assertEmptyObject(void1);
    assertEmptyObject(void2);
    assertEmptyObject(void3);
    const getOpen = useStableGetter(open);
    const onClose = useStableCallback(onCloseUnstable);

<<<<<<< HEAD
    const onBackdropClick = useCallback(function onBackdropClick(e: Event) {
=======
    const onBackdropClick = useCallback(function onBackdropClick(e: JSX.TargetedEvent<any>) {
>>>>>>> b1830039
        if (!getOpen())
            return;


        // Basically, "was this event fired on an element not contained by the modal?"
        // There are multiple ways browser react to "interacting with nothing", and this takes care of everything.

        let element = getElement();

        let foundInsideClick = false;

        if (e.target && element && element.contains(e.target as Node)) {
            foundInsideClick = true;
        }

        if (!foundInsideClick) {
            onClose();
        }
    }, []);

    useGlobalHandler(window, "mousedown", open ? onBackdropClick : null, { capture: true });
    useGlobalHandler(window, "touchstart", open ? onBackdropClick : null, { capture: true });
}

export type DismissListenerTypes = "backdrop" | "lost-focus" | "escape";

export interface UseDismissParameters<Listeners extends DismissListenerTypes> {
    dismissParameters: {

        /** 
         * Whether or not this component is currently open/showing itself, as opposed to hidden/closed.
         * Event handlers are only attached when this is `true`.
         */
        open: boolean;

        /**
         * Called any time the user has requested the component be dismissed for the given reason.
         * 
         * You can choose to ignore a reason if you want, but it's better to set `closeOn${reason}` to `false` instead.
         */
        onClose: (reason: Listeners) => void;

        /**
         * If `true`, then this component closes when a click is detected anywhere not within the component
         * (determined by being in a different branch of the DOM)
         */
        closeOnBackdrop: Listeners extends "backdrop" ? true : false;

        /**
         * If `true`, then this component closes when the Escape key is pressed, and no deeper component
         * is listening for that same Escape press (i.e. only one Escape dismiss happens per key press)
         */
        closeOnEscape: Listeners extends "escape" ? true : false;

        /**
         * If `true`, then this component closes whenever focus is sent to an element not contained by this one
         * (using the same rules as `closeOnBackdrop`)
         */
        closeOnLostFocus: Listeners extends "lost-focus" ? true : false;
    }
    escapeDismissParameters: Pick<UseEscapeDismissParameters<any>["escapeDismissParameters"], "getWindow" | "parentDepth">;
}

export interface UseDismissReturnType<SourceElement extends Element | null, PopupElement extends Element> {
    /**
     * If this dismissable component has a specific element that caused it to appear (a button, for example),
     * provide it with these props.
     * 
     * * REQUIRED for things like menus that pop up from a button and for whom losing focus counts as requesting closure. 
     * * OPTIONAL for things like dialogs that can appear out of nowhere and for whom losing focus is actively impossible (due to focus traps).
     */
    refElementSourceReturn: UseRefElementReturnType<NonNullable<SourceElement>>["refElementReturn"];

    /**
     * This one's always required though
     */
    refElementPopupReturn: UseRefElementReturnType<PopupElement>["refElementReturn"];

    propsStableSource: ElementProps<NonNullable<SourceElement>>;
    propsStablePopup: ElementProps<NonNullable<PopupElement>>;

}

/**
 * Combines all the methods of dismissing a modal-ish or popup-ish component into one combined hook.
 * 
 * This is similar to the "complete" series of list/grid navigation, in that it's the "outermost" hook of its type.
 */
export function useDismiss<Listeners extends DismissListenerTypes, SourceElement extends Element | null, PopupElement extends Element>({ dismissParameters: { open: globalOpen, onClose: globalOnClose, closeOnBackdrop, closeOnEscape, closeOnLostFocus }, escapeDismissParameters: { getWindow, parentDepth } }: UseDismissParameters<Listeners>): UseDismissReturnType<SourceElement, PopupElement> {
    monitorCallCount(useDismiss);
    
    const { refElementReturn: refElementSourceReturn, propsStable: propsStableSource } = useRefElement<NonNullable<SourceElement>>({ refElementParameters: {} });
    const { refElementReturn: refElementPopupReturn, propsStable: propsStablePopup } = useRefElement<PopupElement>({ refElementParameters: {} });

    const onCloseBackdrop = useCallback(() => { return globalOnClose?.("backdrop" as Listeners); }, [globalOnClose]);
    const onCloseEscape = useCallback(() => { return globalOnClose?.("escape" as Listeners); }, [globalOnClose]);
    const onCloseFocus = useCallback(() => { return globalOnClose?.("lost-focus" as Listeners); }, [globalOnClose]);
    const _v1: void = useBackdropDismiss<PopupElement>({ backdropDismissParameters: { onClose: onCloseBackdrop, open: (closeOnBackdrop && globalOpen) }, refElementPopupReturn });
    const _v2: void = useEscapeDismiss<PopupElement>({ escapeDismissParameters: { getWindow, onClose: onCloseEscape, open: (closeOnEscape && globalOpen), parentDepth }, refElementPopupReturn });
    const { activeElementParameters } = useLostFocusDismiss<SourceElement, PopupElement>({ lostFocusDismiss: { onClose: onCloseFocus, open: (closeOnLostFocus && globalOpen) }, refElementPopupReturn, refElementSourceReturn });

    const getDocument = useCallback(() => {
        return getWindow().document;
    }, [getWindow])

    const {
        activeElementReturn: {
            getActiveElement: _getActiveElement,
            getLastActiveElement: _getLastActiveElement,
            getWindowFocused: _getWindowFocused
        }
    } = useActiveElement({ activeElementParameters: { ...activeElementParameters, getWindow, getDocument } });

    return {
        refElementSourceReturn,
        refElementPopupReturn,
        propsStableSource,
        propsStablePopup
    }
}<|MERGE_RESOLUTION|>--- conflicted
+++ resolved
@@ -1,9 +1,4 @@
-<<<<<<< HEAD
-import { useCallback, useEffect } from "react";
-=======
-import type { JSX } from "preact";
-import { useCallback, useEffect } from "preact/hooks";
->>>>>>> b1830039
+import { SyntheticEvent, useCallback, useEffect } from "react";
 import { useGlobalHandler } from "../dom-helpers/use-event-handler.js";
 import { UseRefElementReturnType, useRefElement } from "../dom-helpers/use-ref-element.js";
 import { UseActiveElementParameters, useActiveElement } from "../observers/use-active-element.js";
@@ -214,11 +209,7 @@
 
     const stableOnClose = useStableCallback(onClose);
     const getOpen = useStableGetter(open);
-<<<<<<< HEAD
     const onLastActiveElementChange = useCallback<OnPassiveStateChange<Element | null, FocusEvent>>((newElement, _prevElement, _e) => {
-=======
-    const onLastActiveElementChange = useCallback<OnPassiveStateChange<Element | null, JSX.TargetedFocusEvent<any>>>((newElement, _prevElement, _e) => {
->>>>>>> b1830039
         const open = getOpen();
         const sourceElement = getSourceElement?.();
         const popupElement = getPopupElement();
@@ -249,11 +240,7 @@
     const getOpen = useStableGetter(open);
     const onClose = useStableCallback(onCloseUnstable);
 
-<<<<<<< HEAD
     const onBackdropClick = useCallback(function onBackdropClick(e: Event) {
-=======
-    const onBackdropClick = useCallback(function onBackdropClick(e: JSX.TargetedEvent<any>) {
->>>>>>> b1830039
         if (!getOpen())
             return;
 
