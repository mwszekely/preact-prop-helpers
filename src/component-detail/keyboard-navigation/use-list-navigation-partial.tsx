--- conflicted
+++ resolved
@@ -1,8 +1,4 @@
-<<<<<<< HEAD
 import { useRef } from "react";
-=======
-import { useRef } from "preact/hooks";
->>>>>>> b1830039
 import { useMergedProps } from "../../dom-helpers/use-merged-props.js";
 import { useStableObject } from "../../preact-extensions/use-stable-getter.js";
 import { assertEmptyObject } from "../../util/assert.js";
