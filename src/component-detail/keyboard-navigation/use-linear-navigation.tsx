<<<<<<< HEAD
import { KeyboardEvent, SyntheticEvent, useCallback, useRef } from "react";
=======
import { useCallback, useRef } from "preact/hooks";
>>>>>>> b1830039
import { ManagedChildInfo } from "../../index.js";
import { useStableCallback } from "../../preact-extensions/use-stable-callback.js";
import { useStableGetter } from "../../preact-extensions/use-stable-getter.js";
import { ElementProps, OmitStrong } from "../../util/types.js";
import { monitorCallCount } from "../../util/use-call-count.js";
import { UseRovingTabIndexChildInfo, UseRovingTabIndexReturnType } from "./use-roving-tabindex.js";

export interface LinearNavigationResult {
    valueUnmangled: number | null;
    status: "normal" | "past-start" | "past-end"
}


export interface UseLinearNavigationReturnType<ParentOrChildElement extends Element> {
    linearNavigationReturn: {}
    propsStable: ElementProps<ParentOrChildElement>;
}

export interface UseLinearNavigationChildInfo<ChildElement extends Element> extends ManagedChildInfo<number> {}

/** Arguments passed to the parent `useLinearNavigation` */
export interface UseLinearNavigationParameters<_ParentOrChildElement extends Element, ChildElement extends Element, _M extends UseLinearNavigationChildInfo<ChildElement>> {

    rovingTabIndexReturn: Pick<UseRovingTabIndexReturnType<ChildElement, UseRovingTabIndexChildInfo<ChildElement>>["rovingTabIndexReturn"], "getTabbableIndex" | "setTabbableIndex">;

    linearNavigationParameters: {

        /**
         * Must return true if the given child can be navigated to.
         * 
         * Generally corresponds to a `hidden` or `disabled` prop.
         * @param i 
         */
        isValid(i: number): boolean;

        /**
         * Controls how many elements are skipped over when page up/down are pressed.
         * 
         * * When 0: Page Up/Down are disabled
         * * When >= 1: Page Up/Down moves that number of elements up or down
         * * When 0 < x < 1, Page Up/Down moves by that percentage of all elements, or of 100 elements, whichever is higher. In other words, 0.1 jumps by 10 elements when there are fewer then 100 elements, and 20 elements when there are 200 elements.
         */
        pageNavigationSize: number;

        /**
         * What happens when `up` is pressed on the first valid child?
         * 
         * * "wrap": The focus is sent down to the last child
         * * "passthrough": Nothing happens, **and the event is allowed to propagate**.
         * * A function: 
         */
        navigatePastStart: "passthrough" | "wrap" | (() => void);
        /**
         * What happens when `down` is pressed on the last valid child?
         */
        navigatePastEnd: "passthrough" | "wrap" | (() => void);

        /**
         * Turn a sorted `index` into its original, unsorted `index`. Use `identity` if you don't care.
         * 
         * This is what allows our linear keyboard navigation to still work if the children are re-ordered
         * (i.e. how when reverse-sorted, pressing `down` moves from item #9 to item #8).
         */
        indexMangler: (n: number) => number;
        /**
         * Turn an unsorted `index` into its visual display `index`. Use `identity` if you don't care.
         */
        indexDemangler: (n: number) => number;

        getHighestIndex(): number;  // [0, n], not [0, n)

        /**
         * Controls which arrow keys are used to navigate through the component.
         * Not relative to the writing mode -- these are the literal keys that need to be pressed.
         * 
         * Use "either" to allow navigation in either direction.
         * 
         * Use "none" to disallow navigation with the arrow keys in any direction.
         */
        arrowKeyDirection: "horizontal" | "vertical" | "either" | "none";

        /**
         * If set to true, navigation with the home & end keys will
         * be disabled, but navigation with the arrow keys will be
         * unaffected.
         */
        disableHomeEndKeys: boolean;
    }
}


/**
 * When used in tandem with `useRovingTabIndex`, allows control of
 * the tabbable index with the arrow keys.
 * 
 * @see useListNavigation, which packages everything up together.
 */
export function useLinearNavigation<ParentOrChildElement extends Element, ChildElement extends Element, M extends UseLinearNavigationChildInfo<ChildElement>>({
    rovingTabIndexReturn,
    linearNavigationParameters
}: UseLinearNavigationParameters<ParentOrChildElement, ChildElement, M>): UseLinearNavigationReturnType<ParentOrChildElement> {
    monitorCallCount(useLinearNavigation);

    type R = SyntheticEvent;
    const { getHighestIndex, indexDemangler, indexMangler, isValid, navigatePastEnd, navigatePastStart } = linearNavigationParameters;
    const { getTabbableIndex, setTabbableIndex } = rovingTabIndexReturn;

    const navigateAbsolute = useCallback((requestedIndexMangled: number, searchDirection: -1 | 1, e: R, fromUserInteraction: boolean, mode: "page" | "single") => {
        //const targetUnmangled = indexDemangler(requestedIndexMangled);
        //const { valueUnmangled } = tryNavigateToIndex({ isValid, highestChildIndex: getHighestIndex(), indexDemangler, indexMangler, searchDirection: -1, targetUnmangled });
        //setTabbableIndex(valueUnmangled, e, fromUserInteraction);
        const highestChildIndex = getHighestIndex();
        const original = (getTabbableIndex() ?? 0);

        const targetUnmangled = indexDemangler(requestedIndexMangled);
        const { status, valueUnmangled } = tryNavigateToIndex({ isValid, highestChildIndex, indexDemangler, indexMangler, searchDirection, targetUnmangled });
        if (status == "past-end") {
            if (navigatePastEnd == "wrap") {
                if (mode == "single")
                    navigateToFirst(e, fromUserInteraction);
                else {

                    /* eslint-disable no-constant-condition */
                    // Uncomment to allow page up/down to wrap after hitting the top/bottom once.
                    // It works fine, the problem isn't that -- the problem is it just feels wrong. 
                    // Page Up/Down don't feel like they should wrap, even if normally requested. 
                    // That's the arrow keys' domain.
                    if (false && (valueUnmangled == getTabbableIndex()))
                        navigateToFirst(e, fromUserInteraction);
                    else
                        navigateToLast(e, fromUserInteraction);
                }
                return "stop";
            }
            else if (navigatePastEnd == "passthrough") {
                return "passthrough";
            }
            else {
                navigatePastEnd();
                return "stop";
            }
        }
        else if (status == "past-start") {
            if (navigatePastStart == "wrap") {
                if (mode == "single") {
                    navigateToLast(e, fromUserInteraction);
                }
                else {
                    /* eslint-disable no-constant-condition */
                    // See above. It works fine but just feels wrong to wrap on Page Up/Down.
                    if (false && valueUnmangled == getTabbableIndex())
                        navigateToLast(e, fromUserInteraction);
                    else
                        navigateToFirst(e, fromUserInteraction);
                }
                return "stop";
            }
            else if (navigatePastStart == "passthrough") {
                return "passthrough";
            }
            else {
                navigatePastStart();
                return "stop";
            }
        }
        else {
            setTabbableIndex(valueUnmangled, e, fromUserInteraction);
            return "stop";
        }
    }, []);
    const navigateToFirst = useStableCallback((e: R, fromUserInteraction: boolean) => { return navigateAbsolute(0, -1, e, fromUserInteraction, "single"); });
    const navigateToLast = useStableCallback((e: R, fromUserInteraction: boolean) => { return navigateAbsolute(getHighestIndex(), 1, e, fromUserInteraction, "single"); });
    const navigateRelative2 = useStableCallback((e: R, offset: number, fromUserInteraction: boolean, mode: "page" | "single"): "passthrough" | "stop" => {
        const highestChildIndex = getHighestIndex();
        const searchDirection = (Math.sign(offset) || 1) as 1 | -1;
        const original = (getTabbableIndex() ?? 0);
        /**
         * To get the target, we need to add (or subtract) 1 to our current value,
         * but it need to be relative to any sorting/rearranging that's happened.
         * 
         * We mangle the index to get its "visual" position, add our offset,
         * and then demangle it to get the child that corresponds to the next child "visually".
         */
        const targetMangled = indexMangler(original) + offset;
        return navigateAbsolute(targetMangled, searchDirection, e, fromUserInteraction, mode);
    })
    const navigateToNext = useStableCallback((e: R, fromUserInteraction: boolean) => {
        return navigateRelative2(e, 1, fromUserInteraction, "single");
    });
    const navigateToPrev = useStableCallback((e: R, fromUserInteraction: boolean) => {
        return navigateRelative2(e, -1, fromUserInteraction, "single");
    });
    const getDisableHomeEndKeys = useStableGetter(linearNavigationParameters.disableHomeEndKeys);
    const getArrowKeyDirection = useStableGetter(linearNavigationParameters.arrowKeyDirection);
    const getPageNavigationSize = useStableGetter(linearNavigationParameters.pageNavigationSize);


<<<<<<< HEAD
    const stableProps = useRef({
        onKeyDown: (e: KeyboardEvent<ParentOrChildElement>) => {
=======
    const stableProps = useRef<ElementProps<ParentOrChildElement>>({
        onKeyDown: (e) => {
>>>>>>> b1830039
            // Not handled by typeahead (i.e. assume this is a keyboard shortcut)
            if (e.ctrlKey || e.metaKey)
                return;

            //const info = getLogicalDirectionInfo();
            const arrowKeyDirection = getArrowKeyDirection();
            const disableHomeEndKeys = getDisableHomeEndKeys();
            const pageNavigationSize = getPageNavigationSize();

            const allowsVerticalNavigation = (arrowKeyDirection == "vertical" || arrowKeyDirection == "either");
            const allowsHorizontalNavigation = (arrowKeyDirection == "horizontal" || arrowKeyDirection == "either");

            let truePageNavigationSize = pageNavigationSize;
            if (truePageNavigationSize < 1) {
                truePageNavigationSize = Math.round(pageNavigationSize * Math.max(100, getHighestIndex() + 1));
            }

            let result: "passthrough" | "stop" = "passthrough";

            // Arrow keys only take effect for components oriented in that direction,
            // so we want to make sure we only listen for left/right or up/down when appropriate.
            let keyPressIsValidForOrientation = true;
            switch (e.key) {
                case "ArrowUp":
                case "ArrowDown":
                    keyPressIsValidForOrientation = (allowsVerticalNavigation);
                    break;
                case "ArrowLeft":
                case "ArrowRight":
                    keyPressIsValidForOrientation = (allowsHorizontalNavigation);
                    break;
            }

            if (keyPressIsValidForOrientation) {
                switch (e.key) {
                    case "ArrowUp":
                    case "ArrowLeft":
                        result = navigateToPrev(e, true);
                        break;

                    case "ArrowDown":
                    case "ArrowRight":
                        result = navigateToNext(e, true);
                        break;

                    case "PageUp":
                    case "PageDown":
                        if (truePageNavigationSize > 0) {
                            result = navigateRelative2(e, truePageNavigationSize * (e.key.endsWith('n') ? -1 : 1), true, "page");
                        }
                        break;

                    case "Home":
                    case "End":
                        if (!disableHomeEndKeys) {
                            if (e.key.endsWith('e'))
                                navigateToFirst(e, true);
                            else
                                navigateToLast(e, true);
                            result = 'stop';
                        }
                        break;
                }
            }

            if (result && result != 'passthrough') {
                e.preventDefault();
                e.stopPropagation();
            }
        }
    })


    return {
        linearNavigationReturn: {},
        propsStable: stableProps.current
    }


}



export interface TryNavigateToIndexParameters {
    //children: ManagedChildren<number, unknown, K>;
    highestChildIndex: number; // [0, n], not [0, n)
    isValid(index: number): boolean;

    //default: number;
    targetUnmangled: number;
    searchDirection: 1 | -1;
    indexMangler: (n: number) => number;
    indexDemangler: (n: number) => number;

}

export function tryNavigateToIndex({ isValid, highestChildIndex, searchDirection, indexDemangler, indexMangler, targetUnmangled }: TryNavigateToIndexParameters): LinearNavigationResult {

    if (searchDirection === -1) {
        let bestUpResult: LinearNavigationResult | undefined = undefined;
        bestUpResult = tryNavigateUp({ isValid, indexDemangler, indexMangler, targetUnmangled });
        bestUpResult ??= tryNavigateDown({ isValid, indexDemangler, indexMangler, targetUnmangled, highestChildIndex });
        return bestUpResult || { valueUnmangled: targetUnmangled, status: "normal" };
    }
    else {
        let bestDownResult: LinearNavigationResult | undefined = undefined;
        bestDownResult = tryNavigateDown({ isValid, indexDemangler, indexMangler, targetUnmangled, highestChildIndex });
        bestDownResult ??= tryNavigateUp({ isValid, indexDemangler, indexMangler, targetUnmangled });
        return bestDownResult || { valueUnmangled: targetUnmangled, status: "normal" };
    }
}

function tryNavigateUp({ isValid, indexDemangler, indexMangler, targetUnmangled }: OmitStrong<TryNavigateToIndexParameters, "highestChildIndex" | "searchDirection">): LinearNavigationResult | undefined {
    const lower = 0;
    while (targetUnmangled >= lower && !isValid(targetUnmangled)) {
        targetUnmangled = indexDemangler(indexMangler(targetUnmangled) - 1);
    }

    if (!isValid(targetUnmangled)) {
        return undefined;
    }
    if (targetUnmangled < lower) {
        return { valueUnmangled: indexDemangler(lower), status: "past-start" };
    }
    else {
        return { valueUnmangled: targetUnmangled, status: "normal" };
    }
}

function tryNavigateDown({ isValid, indexDemangler, indexMangler, targetUnmangled, highestChildIndex: upper }: OmitStrong<TryNavigateToIndexParameters, "searchDirection">): LinearNavigationResult | undefined {

    while (targetUnmangled <= upper && !isValid(targetUnmangled)) {
        targetUnmangled = indexDemangler(indexMangler(targetUnmangled) + 1);
    }

    if (!isValid(targetUnmangled)) {
        return undefined;
    }
    if (targetUnmangled > upper) {
        return { valueUnmangled: indexDemangler(upper), status: "past-end" };
    }
    else {
        return { valueUnmangled: targetUnmangled, status: "normal" };
    }
}


<|MERGE_RESOLUTION|>--- conflicted
+++ resolved
@@ -1,8 +1,4 @@
-<<<<<<< HEAD
-import { KeyboardEvent, SyntheticEvent, useCallback, useRef } from "react";
-=======
-import { useCallback, useRef } from "preact/hooks";
->>>>>>> b1830039
+import { SyntheticEvent, useCallback, useRef } from "react";
 import { ManagedChildInfo } from "../../index.js";
 import { useStableCallback } from "../../preact-extensions/use-stable-callback.js";
 import { useStableGetter } from "../../preact-extensions/use-stable-getter.js";
@@ -200,13 +196,8 @@
     const getPageNavigationSize = useStableGetter(linearNavigationParameters.pageNavigationSize);
 
 
-<<<<<<< HEAD
-    const stableProps = useRef({
-        onKeyDown: (e: KeyboardEvent<ParentOrChildElement>) => {
-=======
     const stableProps = useRef<ElementProps<ParentOrChildElement>>({
         onKeyDown: (e) => {
->>>>>>> b1830039
             // Not handled by typeahead (i.e. assume this is a keyboard shortcut)
             if (e.ctrlKey || e.metaKey)
                 return;
