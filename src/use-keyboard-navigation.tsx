import { Context, h, Ref } from "preact";
import { useCallback, useEffect, useRef } from "preact/hooks";
import { useRefElement, UseRefElementPropsReturnType } from "./use-ref-element";
import { useLayoutEffect } from "./use-layout-effect";
import { MergedProps, useMergedProps } from "./use-merged-props"
import { useState } from "./use-state";
import { useTimeout } from "./use-timeout";
import { useLogicalDirection } from "./use-logical-direction";
import { RovingTabIndexChildInfo, UseRovingTabIndexChildParameters } from "./use-roving-tabindex";
import { ManagedChildInfo } from "./use-child-manager";
import { useStableCallback } from "./use-stable-callback";








export interface UseLinearNavigationReturnType<ChildElement extends Element> {
    useLinearNavigationChild: UseLinearNavigationChild<ChildElement>;

    navigateToIndex(index: number | null): void;
    navigateToNext(): void;
    navigateToPrev(): void;
    navigateToStart(): void;
    navigateToEnd(): void;
}



export type UseLinearNavigationChild<E extends Element> = (() => UseLinearNavigationChildReturnType<E>);

export interface UseLinearNavigationChildReturnType<E extends Element> {
    useLinearNavigationChildProps: UseLinearNavigationChildProps<E>;
}

export type UseLinearNavigationChildProps<ChildElement extends Element> = <P extends h.JSX.HTMLAttributes<ChildElement>>(props: P) => UseRefElementPropsReturnType<ChildElement, MergedProps<ChildElement, { onKeyDown: (e: KeyboardEvent) => void; }, P>>;


/** Arguments passed to the parent `useLinearNavigation` */
interface UseLinearNavigationParametersBase {
    /**
     * Controls which arrow keys are used to navigate through the component.
     * Relative to the writing mode, so in English, "inline" corresponds
     * to the left & right arrow keys, and "block" to the up & down arrow keys.
     * 
     * Use "either" to allow navigation in either direction.
     * 
     * Use "none" to disallow navigation with the arrow keys in any direction.
     */
    navigationDirection?: "inline" | "block" | "either" | "none";

    managedChildren: UseLinearNavigationChildInfo[];

}

interface ULNP1 extends UseLinearNavigationParametersBase {
    getIndex(): number;
    setIndex(value: number | ((previousValue: number) => (number))): void;
}

interface ULNP2 extends UseLinearNavigationParametersBase {
    getIndex(): number | null;
    setIndex(value: number | null | ((previousValue: number | null) => (number | null))): void;
}

export type UseLinearNavigationParameters = ULNP1 | ULNP2;

/** Arguments passed to the child 'useLinearNavigationChild` */
export interface UseLinearNavigationChildInfo extends ManagedChildInfo<number> { }

/** Return type of the child `useLinearNavigationChildProps` */
export type UseLinearNavigationChildPropsReturnType<ChildElement extends Element, P extends {}> = MergedProps<ChildElement, UseRefElementPropsReturnType<ChildElement, { tabIndex: number; }>, Omit<P, "tabIndex">>;


/**
 * When used in tandem with `useRovingTabIndex`, allows control of
 * the tabbable index with the arrow keys.
 * 
 * @see useListNavigation, which packages everything up together.
 */
export function useLinearNavigation<ChildElement extends Element>({ getIndex, setIndex, managedChildren, navigationDirection }: UseLinearNavigationParameters): UseLinearNavigationReturnType<ChildElement> {

    navigationDirection ??= "either";

    const index = getIndex();
    const childCount = managedChildren.length;

    // Make sure the tabbable index never escapes the bounds of all available children
    // TODO: Keep track of the original index and keep it, at least until keyboard navigation.
    useLayoutEffect(() => {
        if (index !== null) {
            if (index < 0) {
                setIndex(0);
            }
            else if (childCount > 0 && index >= childCount) {
                setIndex(childCount - 1);
            }
        }
    }, [index, childCount]);

    // These allow us to manipulate what our current tabbable child is.
    const navigateToIndex = useCallback((index: number) => { setIndex(index < 0 ? (managedChildren.length + index) : index); }, []);
<<<<<<< HEAD
    const navigateToNext = useCallback(() => { setIndex(i => i === null ? null : ++i); }, []);
    const navigateToPrev = useCallback(() => { setIndex(i => i === null ? null : --i); }, []);
=======
    const navigateToNext = useCallback(() => { setIndex((i: number | null) => i === null? null! : ++i); }, []);
    const navigateToPrev = useCallback(() => { setIndex((i: number | null) => i === null? null! : --i); }, []);
>>>>>>> b43ec0a3
    const navigateToStart = useCallback(() => { navigateToIndex(0); }, [navigateToIndex]);
    const navigateToEnd = useCallback(() => { navigateToIndex(-1); }, [navigateToIndex]);


    const useLinearNavigationChild: UseLinearNavigationChild<ChildElement> = useCallback(() => {
        const { useRefElementProps, element } = useRefElement<ChildElement>();

        // Prefer the parent element's direction so that we're not calling getComputedStyle
        // on every single individual child, which is likely redundant.
        // TODO: Does useLogicalDirection need to hold a per-render & per-element cache to make this work?
        // Or does the browser automatically cache the computations until something changes?
        // Given that the values are live, it seems like it should be the latter...
        const { convertElementSize, getLogicalDirection } = useLogicalDirection(element?.parentElement ?? element);

        const useLinearNavigationChildProps: UseLinearNavigationChildProps<ChildElement> = (props) => {

            const onKeyDown = (e: KeyboardEvent) => {
                // Not handled by typeahead (i.e. assume this is a keyboard shortcut)
                if (e.ctrlKey || e.metaKey)
                    return;

                const info = getLogicalDirection();

                let allowsBlockNavigation = (navigationDirection == "block" || navigationDirection == "either");
                let allowsInlineNavigation = (navigationDirection == "inline" || navigationDirection == "either");

                switch (e.key) {
                    case "ArrowUp": {
                        const propName = (info?.blockOrientation === "vertical" ? "blockDirection" : "inlineDirection");
                        const directionAllowed = (info?.blockOrientation === "vertical" ? allowsBlockNavigation : allowsInlineNavigation);
                        if (directionAllowed) {
                            if (info?.[propName] === "btt") {
                                navigateToNext();
                            }
                            else {
                                navigateToPrev();
                            }
                            e.preventDefault();
                            e.stopPropagation();
                        }
                        break;
                    }
                    case "ArrowDown": {
                        const propName = (info?.blockOrientation === "vertical" ? "blockDirection" : "inlineDirection");
                        const directionAllowed = (info?.blockOrientation === "vertical" ? allowsBlockNavigation : allowsInlineNavigation);
                        if (directionAllowed) {
                            if (info?.[propName] === "btt") {
                                navigateToPrev();
                            }
                            else {
                                navigateToNext();
                            }
                            e.preventDefault();
                            e.stopPropagation();
                        }
                        break;
                    }

                    case "ArrowLeft": {
                        const propName = (info?.inlineOrientation === "horizontal" ? "inlineDirection" : "blockDirection");
                        const directionAllowed = (info?.inlineOrientation === "horizontal" ? allowsInlineNavigation : allowsBlockNavigation);
                        if (directionAllowed) {
                            if (info?.[propName] === "rtl") {
                                navigateToNext();
                            }
                            else {
                                navigateToPrev();
                            }
                            e.preventDefault();
                            e.stopPropagation();
                        }
                        break;
                    }
                    case "ArrowRight": {
                        const propName = (info?.inlineOrientation === "horizontal" ? "inlineDirection" : "blockDirection");
                        const directionAllowed = (info?.inlineOrientation === "horizontal" ? allowsInlineNavigation : allowsBlockNavigation);
                        if (directionAllowed) {
                            if (info?.[propName] === "rtl") {
                                navigateToPrev();
                            }
                            else {
                                navigateToNext();
                            }
                            e.preventDefault();
                            e.stopPropagation();
                        }
                        e.preventDefault();
                        e.stopPropagation();
                        break;
                    }
                    case "Home":
                        navigateToStart();
                        e.preventDefault();
                        e.stopPropagation();
                        break;

                    case "End":
                        navigateToEnd();
                        e.preventDefault();
                        e.stopPropagation();
                        break;
                }
            };


            return useRefElementProps(useMergedProps<ChildElement>()({ onKeyDown }, props));

        }
        return {
            useLinearNavigationChildProps
        }
    }, [navigationDirection, navigateToNext, navigateToPrev, navigateToStart, navigateToEnd])

    return {
        useLinearNavigationChild,

        navigateToIndex,
        navigateToNext,
        navigateToPrev,
        navigateToStart,
        navigateToEnd,
    }


}






export interface UseTypeaheadNavigationReturnType<ChildElement extends Element, I extends UseTypeaheadNavigationChildInfo> {
    useTypeaheadNavigationChild: UseTypeaheadNavigationChild<ChildElement, I>;


    currentTypeahead: string | null;
    invalidTypeahead: boolean | null;
}

export type UseTypeaheadNavigationChildProps<E extends Element> = <P extends h.JSX.HTMLAttributes<E>>(props: P) => MergedProps<E, P, P>
export interface UseTypeaheadNavigationChildReturnType<E extends Element> {
    useTypeaheadNavigationChildProps: UseTypeaheadNavigationChildProps<E>;
}


/** Arguments passed to the parent `useTypeaheadNavigation` */
interface UseTypeaheadNavigationParametersBase {

    /**
     * A collator to use when comparing. If not provided, simply uses `localeCompare` after transforming each to lowercase, which will, at best, work okay in English.
     */
    collator?: Intl.Collator;

    typeaheadTimeout?: number;
}

interface UTNP1 extends UseTypeaheadNavigationParametersBase {
    getIndex(): number;
    setIndex(value: number | ((previousValue: number) => (number))): void;
}

interface UTNP2 extends UseTypeaheadNavigationParametersBase {
    getIndex(): number | null;
    setIndex(value: number | null | ((previousValue: number | null) => (number | null))): void;
}

export type UseTypeaheadNavigationParameters = UTNP1 | UTNP2;

/** Arguments passed to the child 'useTypeaheadNavigationChild` */
export interface UseTypeaheadNavigationChildInfo extends RovingTabIndexChildInfo {
    /**
     * If provided, allows this component to be navigated to by typing this string. 
     * It should be the same text content as whatever's displayed, ideally.
     */
    text: string | null;
}

export type UseTypeaheadNavigationChildParameters<I extends UseTypeaheadNavigationChildInfo> = UseRovingTabIndexChildParameters<I>;

/** Type of the child's sub-hook */
export type UseTypeaheadNavigationChild<ChildElement extends Element, I extends UseTypeaheadNavigationChildInfo> = ({ text, index, ...i }: UseTypeaheadNavigationChildParameters<I>) => UseTypeaheadNavigationChildReturnType<ChildElement>;

/** Return type of the child `useTypeaheadNavigationChildProps` */
export type UseTypeaheadNavigationChildPropsReturnType<ChildElement extends Element, P extends {}> = MergedProps<ChildElement, UseRefElementPropsReturnType<ChildElement, {
    onKeyDown: (e: KeyboardEvent) => void;
    onCompositionStart: (e: CompositionEvent) => void;
    onCompositionEnd: (e: CompositionEvent) => void;
}>, P>;


/**
 * Allows for the selection of a managed child by typing the given text associated with it.
 * 
 * @see useListNavigation, which packages everything up together.
 */
export function useTypeaheadNavigation<ChildElement extends Element, I extends UseTypeaheadNavigationChildInfo>({ collator, getIndex, typeaheadTimeout, setIndex }: UseTypeaheadNavigationParameters): UseTypeaheadNavigationReturnType<ChildElement, I> {


    // For typeahead, keep track of what our current "search" string is (if we have one)
    // and also clear it every 1000 ms since the last time it changed.
    // Next, keep a mapping of typeahead values to indices for faster searching.
    // And, for the user's sake, let them know when their typeahead can't match anything anymore
    const [currentTypeahead, setCurrentTypeahead, getCurrentTypeahead] = useState<string | null>(null);
    useTimeout({ timeout: typeaheadTimeout ?? 1000, callback: () => { setCurrentTypeahead(null); setInvalidTypeahead(null); }, triggerIndex: currentTypeahead });
    const sortedTypeaheadInfo = useRef<{ text: string, unsortedIndex: number }[]>([]);
    const [invalidTypeahead, setInvalidTypeahead] = useState<boolean | null>(false);

    // Handle typeahead for input method editors as well
    // Essentially, when active, ignore further keys 
    // because we're waiting for a CompositionEnd event
    const [imeActive, setImeActive, getImeActive] = useState(false);

    // Because composition events fire *after* keydown events 
    // (but within the same task, which, TODO, could be browser-dependent),
    // we can use this to keep track of which event we're listening for on the first keydown.
    const [nextTypeaheadChar, setNextTypeaheadChar] = useState<string | null>(null);
    useLayoutEffect(() => {
        if (nextTypeaheadChar !== null) {
            setCurrentTypeahead(typeahead => ((typeahead ?? "") + nextTypeaheadChar));
            setNextTypeaheadChar(null);
        }
    }, [nextTypeaheadChar]);



    const comparator = useStableCallback((lhs: I["text"], rhs: { text: I["text"]; unsortedIndex: number; }) => {
        let compare: number;

        if (typeof lhs === "string" && typeof rhs.text === "string") {
            // For the purposes of typeahead, only compare a string of the same size as our currently typed string.
            // By normalizing them first, we ensure this byte-by-byte handling of raw character data works out okay.
            let safeLhs = lhs.normalize("NFD");
            let safeRhs = rhs.text.normalize("NFD").substr(0, safeLhs.length);

            if (collator)
                compare = collator.compare(safeLhs, safeRhs)
            else
                compare = safeLhs.toLowerCase().localeCompare(safeRhs.toLowerCase() ?? "");

            return compare;
        }

        return (lhs as any) - (rhs as any);
    });

    // Handle changes in typeahead that cause changes to the tabbable index
    useEffect(() => {
        if (currentTypeahead && sortedTypeaheadInfo.current.length) {



            let sortedTypeaheadIndex = binarySearch(sortedTypeaheadInfo.current, currentTypeahead, comparator);

            if (sortedTypeaheadIndex < 0) {
                // The user has typed an entry that doesn't exist in the list
                // (or more specifically "for which there is no entry that starts with that input")
                setInvalidTypeahead(true);
            }
            else {
                setInvalidTypeahead(false);

                /*
                  We know roughly where, in the sorted array of strings, our next typeahead location is.
                  But roughly isn't good enough if there are multiple matches.
                  To convert our sorted index to the unsorted index we need, we have to find the first
                  element that matches us *and* (if any such exist) is *after* our current selection.

                  In other words, the only way typeahead moves backwards relative to our current
                  position is if the only other option is behind us.

                  It's not specified in WAI-ARIA what to do in that case.  I suppose wrap back to the start?
                  Though there's also a case for just going upwards to the nearest to prevent jumpiness.
                  But if you're already doing typeahead on an unsorted list, like, jumpiness can't be avoided.
                  I dunno. Going back to the start is the simplist though.

                  Basically what this does: Starting from where we found ourselves after our binary search,
                  scan backwards and forwards through all adjacent entries that also compare equally so that
                  we can find the one whose `unsortedIndex` is the lowest amongst all other equal strings
                  (and also the lowest `unsortedIndex` yadda yadda except that it comes after us).

                  TODO: The binary search starts this off with a solid O(log n), but one-character 
                  searches are, thanks to pigeonhole principal, eventually guaranteed to become 
                  O(n*log n). This is annoying but probably not easily solvable? There could be an 
                  exception for one-character strings, but that's just kicking the can down 
                  the road. Maybe one or two characters would be good enough though.
                */


                // These are used to keep track of the candidates' positions in both our sorted array and the unsorted DOM.
                let lowestUnsortedIndexAll: number | null = null;
                let lowestSortedIndexAll = sortedTypeaheadIndex;

                // These two are only set for elements that are ahead of us, but the principle's the same otherwise
                let lowestUnsortedIndexNext: number | null = null;
                let lowestSortedIndexNext = sortedTypeaheadIndex;

                const updateBestFit = (u: number) => {
                    if (lowestUnsortedIndexAll == null || u < lowestUnsortedIndexAll) {
                        lowestUnsortedIndexAll = u;
                        lowestSortedIndexAll = i;
                    }
                    if ((lowestUnsortedIndexNext == null || u < lowestUnsortedIndexNext) && u > (getIndex() ?? -Infinity)) {
                        lowestUnsortedIndexNext = u;
                        lowestSortedIndexNext = i;
                    }
                }

                let i = sortedTypeaheadIndex;
                while (i >= 0 && comparator(currentTypeahead, sortedTypeaheadInfo.current[i]) == 0) {
                    updateBestFit(sortedTypeaheadInfo.current[i].unsortedIndex);
                    --i;
                }

                i = sortedTypeaheadIndex;
                while (i < sortedTypeaheadInfo.current.length && comparator(currentTypeahead, sortedTypeaheadInfo.current[i]) == 0) {
                    updateBestFit(sortedTypeaheadInfo.current[i].unsortedIndex);
                    ++i;
                }

                if (lowestUnsortedIndexNext !== null)
                    setIndex(sortedTypeaheadInfo.current[lowestSortedIndexNext].unsortedIndex);
                else if (lowestUnsortedIndexAll !== null)
                    setIndex(sortedTypeaheadInfo.current[lowestSortedIndexAll].unsortedIndex);
            }
        }
    }, [currentTypeahead]);

    const useTypeaheadNavigationChild = useCallback<UseTypeaheadNavigationChild<ChildElement, I>>(({ text, ...i }: UseTypeaheadNavigationChildParameters<I>) => {

        useEffect(() => {
            if (text) {

                // Find where to insert this item.
                // Because all index values should be unique, the returned sortedIndex
                // should always refer to a new location (i.e. be negative)                
                let sortedIndex = binarySearch(sortedTypeaheadInfo.current, text, comparator);
                console.assert(sortedIndex < 0);
                if (sortedIndex < 0) {
                    sortedTypeaheadInfo.current.splice(-sortedIndex - 1, 0, { text, unsortedIndex: i.index });
                }

                return () => {
                    // When unmounting, find where we were and remove ourselves.
                    // Again, we should always find ourselves because there should be no duplicate values if each index is unique.
                    let sortedIndex = binarySearch(sortedTypeaheadInfo.current, text, comparator);
                    console.assert(sortedIndex >= 0);

                    if (sortedIndex >= 0) {
                        sortedTypeaheadInfo.current.splice(sortedIndex, 1);
                    }
                }
            }
        }, [text]);

        const useTypeaheadNavigationChildProps: UseTypeaheadNavigationChildProps<ChildElement> = function <P extends h.JSX.HTMLAttributes<ChildElement>>({ ...props }: P): UseTypeaheadNavigationChildPropsReturnType<ChildElement, P> {

            const { useRefElementProps, element } = useRefElement<ChildElement>();

            const onCompositionStart = (e: CompositionEvent) => { setImeActive(true) };
            const onCompositionEnd = (e: CompositionEvent) => {
                setNextTypeaheadChar(e.data);
                setImeActive(false);
            };

            const onKeyDown = (e: KeyboardEvent) => {

                const imeActive = getImeActive();

                let key = e.key;

                // Not handled by typeahead (i.e. assume this is a keyboard shortcut)
                if (e.ctrlKey || e.metaKey)
                    return;

                if (!imeActive && e.key === "Backspace") {
                    // Remove the last character in a way that doesn't split UTF-16 surrogates.
                    setCurrentTypeahead(t => t === null ? null : [...t].reverse().slice(1).reverse().join(""));
                    e.preventDefault();
                    e.stopPropagation();
                    return;
                }

                // The key property represents the typed character OR the "named key attribute" of the key pressed.
                // There's no definite way to tell the difference, but for all intents and purposes
                // there are no one-character names, and there are no non-ASCII-alpha names.
                // Thus, any one-character or non-ASCII value for `key` is *almost certainly* a typed character.
                const isCharacterKey = (key.length === 1 || !/^[A-Za-z]/.test(key));
                if (isCharacterKey) {

                    if (key == " " && (getCurrentTypeahead() ?? "").trim().length == 0) {
                        // Don't do anything because a spacebar can't ever 
                        // initiate a typeahead, only continue one.

                        // (Specifically, let the event continue propagation in this case)
                    }
                    else {

                        e.preventDefault();
                        e.stopPropagation();

                        // Note: Won't be true for the first keydown
                        // but will be overwritten before useLayoutEffect is called
                        // to actually apply the change
                        if (!imeActive)
                            setNextTypeaheadChar(key);
                    }
                }

            };

            return useMergedProps<ChildElement>()(useRefElementProps({ onKeyDown, onCompositionStart, onCompositionEnd, }), props);
        };

        return {
            useTypeaheadNavigationChildProps
        };


    }, []);

    return {
        useTypeaheadNavigationChild,

        currentTypeahead,
        invalidTypeahead,
    }
}


/**
 * Your usual binary search implementation.
 * 
 * It's used here to quickly find a good spot to start searching for our next typeahead candidate.
 * @param array The array to search through
 * @param wanted The value you'd like to find
 * @param comparator Compares `wanted` with the current value in `array`
 * @returns A non-negative value if `wanted` was found, and a negative number if not. 
 * The absolute value of this number, minus one, is where `wanted` *would* be found if it *was* in `array`
 */
export function binarySearch<T, U, F extends (lhs: U, rhs: T) => number>(array: T[], wanted: U, comparator: F): number {
    var firstIndex = 0;
    var lastIndex = array.length - 1;
    while (firstIndex <= lastIndex) {
        var testIndex = (lastIndex + firstIndex) >> 1;
        var comparisonResult = comparator(wanted, array[testIndex]);

        if (comparisonResult > 0) {
            firstIndex = testIndex + 1;
        }
        else if (comparisonResult < 0) {
            lastIndex = testIndex - 1;
        }
        else {
            return testIndex;
        }
    }

    return -firstIndex - 1;
}<|MERGE_RESOLUTION|>--- conflicted
+++ resolved
@@ -102,13 +102,8 @@
 
     // These allow us to manipulate what our current tabbable child is.
     const navigateToIndex = useCallback((index: number) => { setIndex(index < 0 ? (managedChildren.length + index) : index); }, []);
-<<<<<<< HEAD
-    const navigateToNext = useCallback(() => { setIndex(i => i === null ? null : ++i); }, []);
-    const navigateToPrev = useCallback(() => { setIndex(i => i === null ? null : --i); }, []);
-=======
     const navigateToNext = useCallback(() => { setIndex((i: number | null) => i === null? null! : ++i); }, []);
     const navigateToPrev = useCallback(() => { setIndex((i: number | null) => i === null? null! : --i); }, []);
->>>>>>> b43ec0a3
     const navigateToStart = useCallback(() => { navigateToIndex(0); }, [navigateToIndex]);
     const navigateToEnd = useCallback(() => { navigateToIndex(-1); }, [navigateToIndex]);
 
