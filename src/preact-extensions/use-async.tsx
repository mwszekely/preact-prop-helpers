--- conflicted
+++ resolved
@@ -1,12 +1,6 @@
 
 import { identity } from "lodash-es";
-<<<<<<< HEAD
 import { useCallback, useEffect, useMemo } from "react";
-import { useStableCallback } from "./use-stable-callback.js";
-import { useState } from "./use-state.js";
-=======
-import { useCallback, useEffect, useMemo } from "preact/hooks";
->>>>>>> b1830039
 import { CaptureFunctionType, asyncToSync } from "../util/async-to-sync.js";
 import { monitorCallCount } from "../util/use-call-count.js";
 import { useStableCallback } from "./use-stable-callback.js";
