<<<<<<< HEAD
import { useCallback as useCallbackNative } from "react";
=======
import { useCallback as useCallbackNative } from "preact/hooks";
import { monitorCallCount } from "../util/use-call-count.js";
>>>>>>> b1830039
import { useEnsureStability } from "./use-passive-state.js";
import { useStableGetter } from "./use-stable-getter.js";


//const _IS_STABLE_GETTER = Symbol("STABLE");
export type Stable<T> = T;// & { [_STABLE]: true };

/**
 * We keep track of which callbacks are stable with a WeakMap instead of, say, a symbol because
 * `useCallback` will return a function that's stable across *all* renders, meaning
 * we can't use our funny "`if` only works here because it doesn't break the rules of hooks" trick then.
 */
const map = new WeakMap<Function, boolean>();

export function isStableGetter<T extends Function>(obj: T): obj is Stable<T> {
    return (map.get(obj) ?? false);
}
function setIsStableGetter<T extends (..._args: any[]) => any>(obj: T): Stable<T> {
    map.set(obj, true);
    return obj;
}


/**
 * Alternate useCallback() which always returns the same (wrapped) function reference
 * so that it can be excluded from the dependency arrays of `useEffect` and friends.
 * 
 * In general, just pass the function you want to be stable (but you can't use it during render,
 * so be careful!).  Alternatively, if you need a stable callback that **can** be used
 * during render, pass an empty dependency array and it'll act like `useCallback` with an
 * empty dependency array, but with the associated stable typing. In this case, you ***must*** ensure that it
 * truly has no dependencies/only stable dependencies!!
 */
export function useStableCallback<T extends Function | null | undefined>(fn: NonNullable<T>, noDeps?: [] | null | undefined): Stable<NonNullable<T>> {
    monitorCallCount(useStableCallback);
    
    type U = (NonNullable<T> & ((...args: any) => any));
    useEnsureStability("useStableCallback", noDeps == null, noDeps?.length, isStableGetter<U>(fn as U));
    if (isStableGetter(fn))
        return fn;

    if (noDeps == null) {
        const currentCallbackGetter = useStableGetter<U>(fn);
        return setIsStableGetter(useCallbackNative<U>(((...args) => {
            return currentCallbackGetter()(...args);
        }) as U, []));

    }
    else {
        console.assert(noDeps.length === 0);
        return setIsStableGetter(useCallbackNative<U>(fn, []));
    }
}
<|MERGE_RESOLUTION|>--- conflicted
+++ resolved
@@ -1,9 +1,5 @@
-<<<<<<< HEAD
 import { useCallback as useCallbackNative } from "react";
-=======
-import { useCallback as useCallbackNative } from "preact/hooks";
 import { monitorCallCount } from "../util/use-call-count.js";
->>>>>>> b1830039
 import { useEnsureStability } from "./use-passive-state.js";
 import { useStableGetter } from "./use-stable-getter.js";
 
